--- conflicted
+++ resolved
@@ -113,13 +113,8 @@
 netexec wmi TARGET_HOST -u LOGIN_USERNAME -p LOGIN_PASSWORD KERBEROS -M zerologon 
 netexec wmi TARGET_HOST -u LOGIN_USERNAME -p LOGIN_PASSWORD KERBEROS -M enum_dns
 netexec wmi TARGET_HOST -u LOGIN_USERNAME -p LOGIN_PASSWORD KERBEROS -M get_netconnections
-<<<<<<< HEAD
-#netexec wmi TARGET_HOST -u LOGIN_USERNAME -p LOGIN_PASSWORD KERBEROS -M rdp
-=======
-netexec wmi TARGET_HOST -u LOGIN_USERNAME -p LOGIN_PASSWORD KERBEROS -M rdp --options
 #netexec wmi TARGET_HOST -u LOGIN_USERNAME -p LOGIN_PASSWORD KERBEROS -M rdp -o ACTION=enable
 #netexec wmi TARGET_HOST -u LOGIN_USERNAME -p LOGIN_PASSWORD KERBEROS -M rdp -o ACTION=disable
->>>>>>> 2f098f24
 ##### LDAP
 netexec ldap TARGET_HOST -u LOGIN_USERNAME -p LOGIN_PASSWORD KERBEROS --users
 netexec ldap TARGET_HOST -u LOGIN_USERNAME -p LOGIN_PASSWORD KERBEROS --groups
