--- conflicted
+++ resolved
@@ -1,9 +1,6 @@
 # These are supported funding model platforms
 
-<<<<<<< HEAD
-=======
 github: byt3bl33d3r
 patreon: byt3bl33d3r
 ko_fi: byt3bl33d3r
->>>>>>> ae244b62
 custom: https://porchetta.industries/