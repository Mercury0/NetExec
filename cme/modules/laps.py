--- conflicted
+++ resolved
@@ -12,11 +12,7 @@
       @T3KX: https://github.com/T3KX/Crackmapexec-LAPS
 
       Credit: @mpgn_x64, @n00py1
-<<<<<<< HEAD
     """
-=======
-    '''
->>>>>>> 95da356e
 
     name = 'laps'
     description = 'Retrieves the LAPS passwords'
@@ -49,11 +45,8 @@
                 sAMAccountName = ''
                 values = {str(attr['type']).lower(): str(attr['vals'][0]) for attr in computer['attributes']}
                 if "mslaps-encryptedpassword" in values:
-<<<<<<< HEAD
                     context.log.fail("LAPS password is encrypted and currently CrackMapExec doesn't support the decryption...")
-=======
-                    context.log.error("LAPS password is encrypted and currently CrackMapExec doesn't support the decryption...")
->>>>>>> 95da356e
+
                     return
                 elif "mslaps-password" in values:
                     r = json.loads(values['mslaps-password'])
@@ -61,17 +54,10 @@
                 elif "ms-mcs-admpwd" in values:
                     laps_computers.append((values['samaccountname'], '', values['ms-mcs-admpwd']))
                 else:
-<<<<<<< HEAD
                     context.log.fail("No result found with attribute ms-MCS-AdmPwd or msLAPS-Password")
-=======
-                    context.log.error("No result found with attribute ms-MCS-AdmPwd or msLAPS-Password")
->>>>>>> 95da356e
+
             laps_computers = sorted(laps_computers, key=lambda x: x[0])
             for sAMAccountName, user, msMCSAdmPwd in laps_computers:
                 context.log.highlight("Computer: {:<20} User: {:<15} Password: {}".format(sAMAccountName, user, msMCSAdmPwd))
         else:
-<<<<<<< HEAD
             context.log.fail("No result found with attribute ms-MCS-AdmPwd or msLAPS-Password !")
-=======
-            context.log.error("No result found with attribute ms-MCS-AdmPwd or msLAPS-Password !")
->>>>>>> 95da356e
