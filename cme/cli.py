--- conflicted
+++ resolved
@@ -65,7 +65,78 @@
 
     subparsers = parser.add_subparsers(title="protocols", dest="protocol", description="available protocols")
 
-
+    std_parser = argparse.ArgumentParser(add_help=False)
+    std_parser.add_argument(
+        "target",
+        nargs="+" if not module_parser.parse_known_args()[0].list_modules else "*",
+        type=str,
+        help="the target IP(s), range(s), CIDR(s), hostname(s), FQDN(s), file(s) containing a list of targets, NMap XML or .Nessus file(s)",
+    )
+    std_parser.add_argument(
+        "-id",
+        metavar="CRED_ID",
+        nargs="+",
+        default=[],
+        type=str,
+        dest="cred_id",
+        help="database credential ID(s) to use for authentication",
+    )
+    std_parser.add_argument(
+        "-u",
+        metavar="USERNAME",
+        dest="username",
+        nargs="+",
+        default=[],
+        help="username(s) or file(s) containing usernames",
+    )
+    std_parser.add_argument(
+        "-p",
+        metavar="PASSWORD",
+        dest="password",
+        nargs="+",
+        default=[],
+        help="password(s) or file(s) containing passwords",
+    )
+    std_parser.add_argument("-k", "--kerberos", action="store_true", help="Use Kerberos authentication")
+    std_parser.add_argument("--no-bruteforce", action="store_true", help="No spray when using file for username and password (user1 => password1, user2 => password2")
+    std_parser.add_argument("--continue-on-success", action="store_true", help="continues authentication attempts even after successes")
+    std_parser.add_argument(
+        "--use-kcache",
+        action="store_true",
+        help="Use Kerberos authentication from ccache file (KRB5CCNAME)",
+    )
+    std_parser.add_argument("--log", metavar="LOG", help="Export result into a custom file")
+    std_parser.add_argument(
+        "--aesKey",
+        metavar="AESKEY",
+        nargs="+",
+        help="AES key to use for Kerberos Authentication (128 or 256 bits)",
+    )
+    std_parser.add_argument(
+        "--kdcHost",
+        metavar="KDCHOST",
+        help="FQDN of the domain controller. If omitted it will use the domain part (FQDN) specified in the target parameter",
+    )
+
+    fail_group = std_parser.add_mutually_exclusive_group()
+    fail_group.add_argument(
+        "--gfail-limit",
+        metavar="LIMIT",
+        type=int,
+        help="max number of global failed login attempts",
+    )
+    fail_group.add_argument(
+        "--ufail-limit",
+        metavar="LIMIT",
+        type=int,
+        help="max number of failed login attempts per username",
+    )
+    fail_group.add_argument(
+        "--fail-limit",
+        metavar="LIMIT",
+        type=int,
+        help="max number of failed login attempts per host",
+    )
 
     module_parser = argparse.ArgumentParser(add_help=False)
     mgroup = module_parser.add_mutually_exclusive_group()
@@ -111,129 +182,9 @@
         help="IP for the remote system to connect back to (default: same as server-host)",
     )
 
-    std_parser = argparse.ArgumentParser(add_help=False)
-    std_parser.add_argument(
-        "target",
-        nargs="+" if not module_parser.parse_known_args()[0].list_modules else "*",
-        type=str,
-        help="the target IP(s), range(s), CIDR(s), hostname(s), FQDN(s), file(s) containing a list of targets, NMap XML or .Nessus file(s)",
-    )
-    std_parser.add_argument(
-        "-id",
-        metavar="CRED_ID",
-        nargs="+",
-        default=[],
-        type=str,
-        dest="cred_id",
-        help="database credential ID(s) to use for authentication",
-    )
-    std_parser.add_argument(
-        "-u",
-        metavar="USERNAME",
-        dest="username",
-        nargs="+",
-        default=[],
-        help="username(s) or file(s) containing usernames",
-    )
-    std_parser.add_argument(
-        "-p",
-        metavar="PASSWORD",
-        dest="password",
-        nargs="+",
-        default=[],
-        help="password(s) or file(s) containing passwords",
-    )
-    std_parser.add_argument("-k", "--kerberos", action="store_true", help="Use Kerberos authentication")
-    std_parser.add_argument("--no-bruteforce", action="store_true", help="No spray when using file for username and password (user1 => password1, user2 => password2")
-    std_parser.add_argument("--continue-on-success", action="store_true", help="continues authentication attempts even after successes")
-    std_parser.add_argument(
-        "--use-kcache",
-        action="store_true",
-        help="Use Kerberos authentication from ccache file (KRB5CCNAME)",
-    )
-    std_parser.add_argument("--log", metavar="LOG", help="Export result into a custom file")
-    std_parser.add_argument(
-        "--aesKey",
-        metavar="AESKEY",
-        nargs="+",
-        help="AES key to use for Kerberos Authentication (128 or 256 bits)",
-    )
-    std_parser.add_argument(
-        "--kdcHost",
-        metavar="KDCHOST",
-        help="FQDN of the domain controller. If omitted it will use the domain part (FQDN) specified in the target parameter",
-    )
-
-    fail_group = std_parser.add_mutually_exclusive_group()
-    fail_group.add_argument(
-        "--gfail-limit",
-        metavar="LIMIT",
-        type=int,
-        help="max number of global failed login attempts",
-    )
-    fail_group.add_argument(
-        "--ufail-limit",
-        metavar="LIMIT",
-        type=int,
-        help="max number of failed login attempts per username",
-    )
-    fail_group.add_argument(
-        "--fail-limit",
-        metavar="LIMIT",
-        type=int,
-        help="max number of failed login attempts per host",
-    )
-
-<<<<<<< HEAD
-=======
-    module_parser = argparse.ArgumentParser(add_help=False)
-    mgroup = module_parser.add_mutually_exclusive_group()
-    mgroup.add_argument("-M", "--module", action="append", metavar="MODULE", help="module to use")
-    module_parser.add_argument(
-        "-o",
-        metavar="MODULE_OPTION",
-        nargs="+",
-        default=[],
-        dest="module_options",
-        help="module options",
-    )
-    module_parser.add_argument("-L", "--list-modules", action="store_true", help="list available modules")
-    module_parser.add_argument(
-        "--options",
-        dest="show_module_options",
-        action="store_true",
-        help="display module options",
-    )
-    module_parser.add_argument(
-        "--server",
-        choices={"http", "https"},
-        default="https",
-        help="use the selected server (default: https)",
-    )
-    module_parser.add_argument(
-        "--server-host",
-        type=str,
-        default="0.0.0.0",
-        metavar="HOST",
-        help="IP to bind the server to (default: 0.0.0.0)",
-    )
-    module_parser.add_argument(
-        "--server-port",
-        metavar="PORT",
-        type=int,
-        help="start the server on the specified port",
-    )
-    module_parser.add_argument(
-        "--connectback-host",
-        type=str,
-        metavar="CHOST",
-        help="IP for the remote system to connect back to (default: same as server-host)",
-    )
-
     p_loader = ProtocolLoader()
     protocols = p_loader.get_protocols()
 
->>>>>>> 9efecb8c
     for protocol in protocols.keys():
         try:
             protocol_object = p_loader.load_protocol(protocols[protocol]["argspath"])
