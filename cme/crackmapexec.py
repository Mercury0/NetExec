#!/usr/bin/env python3
# -*- coding: utf-8 -*-
from cme.helpers.logger import highlight
from cme.helpers.misc import identify_target_file
from cme.parsers.ip import parse_targets
from cme.parsers.nmap import parse_nmap_xml
from cme.parsers.nessus import parse_nessus_file
from cme.cli import gen_cli_args
from cme.loaders.protocolloader import ProtocolLoader
from cme.loaders.moduleloader import ModuleLoader
from cme.servers.http import CMEServer
from cme.first_run import first_run_setup
from cme.context import Context
from cme.paths import CME_PATH, DATA_PATH
from cme.console import cme_console
from cme.logger import cme_logger
from cme.config import cme_config, cme_workspace, config_log, ignore_opsec
from concurrent.futures import ThreadPoolExecutor, as_completed
import asyncio
import cme.helpers.powershell as powershell
import shutil
import webbrowser
import random
import os
from os.path import exists
from os.path import join as path_join
from sys import exit
import logging
import sqlalchemy
from rich.progress import Progress

try:
    import librlers
except:
    print("Incompatible python version, try with another python version or another binary 3.8 / 3.9 / 3.10 / 3.11 that match your python version (python -V)")
    exit(1)

def create_db_engine(db_path):
    db_engine = sqlalchemy.create_engine(f"sqlite:///{db_path}", isolation_level="AUTOCOMMIT", future=True)
    return db_engine


async def start_run(protocol_obj, args, db, targets):
    cme_logger.debug(f"Creating ThreadPoolExecutor")
    if args.no_progress or len(targets) == 1:
        with ThreadPoolExecutor(max_workers=args.threads + 1) as executor:
            cme_logger.debug(f"Creating thread for {protocol_obj}")
            _ = [executor.submit(protocol_obj, args, db, target) for target in targets]
    else:
        with Progress(console=cme_console) as progress:
            with ThreadPoolExecutor(max_workers=args.threads + 1) as executor:
                current = 0
                total = len(targets)
                tasks = progress.add_task(
                    f"[green]Running CME against {total} {'target' if total == 1 else 'targets'}",
                    total=total,
                )
                cme_logger.debug(f"Creating thread for {protocol_obj}")
                futures = [executor.submit(protocol_obj, args, db, target) for target in targets]
                for _ in as_completed(futures):
                    current += 1
                    progress.update(tasks, completed=current)


def main():
    first_run_setup(cme_logger)
    root_logger = logging.getLogger("root")
    args = gen_cli_args()

    if args.verbose:
        cme_logger.logger.setLevel(logging.INFO)
        root_logger.setLevel(logging.INFO)
    elif args.debug:
        cme_logger.logger.setLevel(logging.DEBUG)
        root_logger.setLevel(logging.DEBUG)
    else:
        cme_logger.logger.setLevel(logging.ERROR)
        root_logger.setLevel(logging.ERROR)

    # if these are the same, it might double log to file (two FileHandlers will be added)
    # but this should never happen by accident
    if config_log:
        cme_logger.add_file_log()
    if hasattr(args, "log") and args.log:
        cme_logger.add_file_log(args.log)

    cme_logger.debug(f"Passed args: {args}")

<<<<<<< HEAD
    if args.darrell:
        links = open(path_join(DATA_PATH, "videos_for_darrell.harambe")).read().splitlines()
        try:
            webbrowser.open(random.choice(links))
            exit(1)
        except Exception as e:
            cme_logger.error(f"Error opening le dank meme: {e}")
            exit(1)
=======
    # FROM HERE ON A PROTOCOL IS REQUIRED
    if not args.protocol:
        exit(1)
>>>>>>> 3b6d335b

    if args.protocol == "ssh":
        if args.key_file:
            if not args.password:
                cme_logger.fail(f"Password is required, even if a key file is used - if no passphrase for key, use `-p ''`")
                exit(1)

    if args.use_kcache and not os.environ.get("KRB5CCNAME"):
        cme_logger.error("KRB5CCNAME environment variable is not set")
        exit(1)

    module_server = None
    targets = []
    server_port_dict = {"http": 80, "https": 443, "smb": 445}

    if hasattr(args, "cred_id") and args.cred_id:
        for cred_id in args.cred_id:
            if "-" in str(cred_id):
                start_id, end_id = cred_id.split("-")
                try:
                    for n in range(int(start_id), int(end_id) + 1):
                        args.cred_id.append(n)
                    args.cred_id.remove(cred_id)
                except Exception as e:
                    cme_logger.error(f"Error parsing database credential id: {e}")
                    exit(1)

    if hasattr(args, "target") and args.target:
        for target in args.target:
            if exists(target):
                target_file_type = identify_target_file(target)
                if target_file_type == "nmap":
                    targets.extend(parse_nmap_xml(target, args.protocol))
                elif target_file_type == "nessus":
                    targets.extend(parse_nessus_file(target, args.protocol))
                else:
                    with open(target, "r") as target_file:
                        for target_entry in target_file:
                            targets.extend(parse_targets(target_entry.strip()))
            else:
                targets.extend(parse_targets(target))

    # The following is a quick hack for the powershell obfuscation functionality, I know this is yucky
    if hasattr(args, "clear_obfscripts") and args.clear_obfscripts:
        shutil.rmtree(os.path.expanduser("~/.cme/obfuscated_scripts/"))
        os.mkdir(os.path.expanduser("~/.cme/obfuscated_scripts/"))
        cme_logger.success("Cleared cached obfuscated PowerShell scripts")

    if hasattr(args, "obfs") and args.obfs:
        powershell.obfuscate_ps_scripts = True

    cme_logger.debug(f"Protocol: {args.protocol}")
    p_loader = ProtocolLoader()
    protocol_path = p_loader.get_protocols()[args.protocol]["path"]
    cme_logger.debug(f"Protocol Path: {protocol_path}")
    protocol_db_path = p_loader.get_protocols()[args.protocol]["dbpath"]
    cme_logger.debug(f"Protocol DB Path: {protocol_db_path}")

    protocol_object = getattr(p_loader.load_protocol(protocol_path), args.protocol)
    cme_logger.debug(f"Protocol Object: {protocol_object}")
    protocol_db_object = getattr(p_loader.load_protocol(protocol_db_path), "database")
    cme_logger.debug(f"Protocol DB Object: {protocol_db_object}")

    db_path = path_join(CME_PATH, "workspaces", cme_workspace, f"{args.protocol}.db")
    cme_logger.debug(f"DB Path: {db_path}")

    db_engine = create_db_engine(db_path)

    db = protocol_db_object(db_engine)

    # with the new cme/config.py this can be eventually removed, as it can be imported anywhere
    setattr(protocol_object, "config", cme_config)

    if args.module or args.list_modules:
        loader = ModuleLoader(args, db, cme_logger)
        modules = loader.list_modules()

    if args.list_modules:
        for name, props in sorted(modules.items()):
            if args.protocol in props["supported_protocols"]:
                cme_logger.display(f"{name:<25} {props['description']}")
        exit(0)
    elif args.module and args.show_module_options:
        for module in args.module:
            cme_logger.display(f"{module} module options:\n{modules[module]['options']}")
        exit(0)
    elif args.module:
        cme_logger.debug(f"Modules to be Loaded: {args.module}, {type(args.module)}")
        for m in map(str.lower, args.module):
            if m not in modules:
                cme_logger.error(f"Module not found: {m}")
                exit(1)

            cme_logger.debug(f"Loading module {m} at path {modules[m]['path']}")
            module = loader.init_module(modules[m]["path"])

            if not module.opsec_safe:
                if ignore_opsec:
                    cme_logger.debug(f"ignore_opsec is set in the configuration, skipping prompt")
                    cme_logger.display(f"Ignore OPSEC in configuration is set and OPSEC unsafe module loaded")
                else:
                    ans = input(
                        highlight(
                            "[!] Module is not opsec safe, are you sure you want to run this? [Y/n] For global configuration, change ignore_opsec value to True on ~/cme/cme.conf",
                            "red",
                        )
                    )
                    if ans.lower() not in ["y", "yes", ""]:
                        exit(1)

            if not module.multiple_hosts and len(targets) > 1:
                ans = input(
                    highlight(
                        "[!] Running this module on multiple hosts doesn't really make any sense, are you sure you want to continue? [Y/n] ",
                        "red",
                    )
                )
                if ans.lower() not in ["y", "yes", ""]:
                    exit(1)

            if hasattr(module, "on_request") or hasattr(module, "has_response"):
                if hasattr(module, "required_server"):
                    args.server = module.required_server

                if not args.server_port:
                    args.server_port = server_port_dict[args.server]

                # loading a module server multiple times will obviously fail
                try:
                    context = Context(db, cme_logger, args)
                    module_server = CMEServer(
                        module,
                        context,
                        cme_logger,
                        args.server_host,
                        args.server_port,
                        args.server,
                    )
                    module_server.start()
                    protocol_object.server = module_server.server
                except Exception as e:
                    cme_logger.error(f"Error loading module server for {module}: {e}")

            cme_logger.debug(f"proto_object: {protocol_object}, type: {type(protocol_object)}")
            cme_logger.debug(f"proto object dir: {dir(protocol_object)}")
            # get currently set modules, otherwise default to empty list
            current_modules = getattr(protocol_object, "module", [])
            current_modules.append(module)
            setattr(protocol_object, "module", current_modules)
            cme_logger.debug(f"proto object module after adding: {protocol_object.module}")

    if hasattr(args, "ntds") and args.ntds and not args.userntds:
        ans = input(
            highlight(
                "[!] Dumping the ntds can crash the DC on Windows Server 2019. Use the option --user <user> to dump a specific user safely or the module -M ntdsutil [Y/n] ",
                "red",
            )
        )
        if ans.lower() not in ["y", "yes", ""]:
            exit(1)

    try:
        asyncio.run(start_run(protocol_object, args, db, targets))
    except KeyboardInterrupt:
        cme_logger.debug("Got keyboard interrupt")
    finally:
        if module_server:
            module_server.shutdown()
        db_engine.dispose()


if __name__ == "__main__":
    main()<|MERGE_RESOLUTION|>--- conflicted
+++ resolved
@@ -86,20 +86,9 @@
 
     cme_logger.debug(f"Passed args: {args}")
 
-<<<<<<< HEAD
-    if args.darrell:
-        links = open(path_join(DATA_PATH, "videos_for_darrell.harambe")).read().splitlines()
-        try:
-            webbrowser.open(random.choice(links))
-            exit(1)
-        except Exception as e:
-            cme_logger.error(f"Error opening le dank meme: {e}")
-            exit(1)
-=======
     # FROM HERE ON A PROTOCOL IS REQUIRED
     if not args.protocol:
         exit(1)
->>>>>>> 3b6d335b
 
     if args.protocol == "ssh":
         if args.key_file:
