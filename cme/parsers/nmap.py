#!/usr/bin/env python3
# -*- coding: utf-8 -*-

from libnmap.parser import NmapParser
from cme.logger import cme_logger

# right now we are only referencing the port numbers, not the service name, but this should be sufficient for 99% cases
protocol_dict = {
<<<<<<< HEAD
    "smb": {"ports": [445, 139], "services": ["netbios-ssn", "microsoft-ds"]},
    "mssql": {"ports": [1433], "services": ["ms-sql-s"]},
    "ssh": {"ports": [22], "services": ["ssh"]},
    "winrm": {"ports": [5986, 5985], "services": ["wsman"]},
    "http": {
        "ports": [80, 443, 8443, 8008, 8080, 8081],
        "services": ["http", "ssl/https"],
=======
    "ftp": {
        "ports": [21],
        "services": ["ftp"]
    },
    "ssh": {
        "ports": [22, 2222],
        "services": ["ssh"]
    },
    "smb": {
        "ports": [139, 445],
        "services": ["netbios-ssn", "microsoft-ds"]
    },
    "ldap": {
        "ports": [389, 636],
        "services": ["ldap", "ldaps"]
    },
    "mssql": {
        "ports": [1433],
        "services": ["ms-sql-s"]
    },
    "rdp": {
        "ports": [3389],
        "services": ["ms-wbt-server"]
    },
    "winrm": {
        "ports": [5985, 5986],
        "services": ["wsman"]
    },
    "vnc": {
        "ports": [5900, 5901, 5902, 5903, 5904, 5905, 5906],
        "services": ["vnc"]
>>>>>>> 3b6d335b
    },
}


def parse_nmap_xml(nmap_output_file, protocol):
    nmap_report = NmapParser.parse_fromfile(nmap_output_file)
    targets = []

<<<<<<< HEAD
    with open(nmap_output_file, "r") as file_handle:
        scan_output = xmltodict.parse(file_handle.read())

    for host in scan_output["nmaprun"]["host"]:
        if host["address"][0]["@addrtype"] != "ipv4":
            continue

        ip = host["address"][0]["@addr"]
        for port in host["ports"]["port"]:
            if port["state"]["@state"] == "open":
                if "service" in port and (port["service"]["@name"] in protocol_dict[protocol]["services"]):
                    if ip not in targets:
                        targets.append(ip)
                elif port["@portid"] in protocol_dict[protocol]["ports"]:
                    if ip not in targets:
                        targets.append(ip)
=======
    for host in nmap_report.hosts:
        for port, proto in host.get_open_ports():
            if port in protocol_dict[protocol]["ports"]:
                targets.append(host.ipv4)
                break
    cme_logger.debug(f"Targets parsed from Nmap scan: {targets}")
>>>>>>> 3b6d335b

    return targets<|MERGE_RESOLUTION|>--- conflicted
+++ resolved
@@ -6,15 +6,6 @@
 
 # right now we are only referencing the port numbers, not the service name, but this should be sufficient for 99% cases
 protocol_dict = {
-<<<<<<< HEAD
-    "smb": {"ports": [445, 139], "services": ["netbios-ssn", "microsoft-ds"]},
-    "mssql": {"ports": [1433], "services": ["ms-sql-s"]},
-    "ssh": {"ports": [22], "services": ["ssh"]},
-    "winrm": {"ports": [5986, 5985], "services": ["wsman"]},
-    "http": {
-        "ports": [80, 443, 8443, 8008, 8080, 8081],
-        "services": ["http", "ssl/https"],
-=======
     "ftp": {
         "ports": [21],
         "services": ["ftp"]
@@ -46,7 +37,6 @@
     "vnc": {
         "ports": [5900, 5901, 5902, 5903, 5904, 5905, 5906],
         "services": ["vnc"]
->>>>>>> 3b6d335b
     },
 }
 
@@ -55,30 +45,11 @@
     nmap_report = NmapParser.parse_fromfile(nmap_output_file)
     targets = []
 
-<<<<<<< HEAD
-    with open(nmap_output_file, "r") as file_handle:
-        scan_output = xmltodict.parse(file_handle.read())
-
-    for host in scan_output["nmaprun"]["host"]:
-        if host["address"][0]["@addrtype"] != "ipv4":
-            continue
-
-        ip = host["address"][0]["@addr"]
-        for port in host["ports"]["port"]:
-            if port["state"]["@state"] == "open":
-                if "service" in port and (port["service"]["@name"] in protocol_dict[protocol]["services"]):
-                    if ip not in targets:
-                        targets.append(ip)
-                elif port["@portid"] in protocol_dict[protocol]["ports"]:
-                    if ip not in targets:
-                        targets.append(ip)
-=======
     for host in nmap_report.hosts:
         for port, proto in host.get_open_ports():
             if port in protocol_dict[protocol]["ports"]:
                 targets.append(host.ipv4)
                 break
     cme_logger.debug(f"Targets parsed from Nmap scan: {targets}")
->>>>>>> 3b6d335b
 
     return targets