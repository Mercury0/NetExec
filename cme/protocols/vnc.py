--- conflicted
+++ resolved
@@ -28,30 +28,6 @@
         self.credential = None
         connection.__init__(self, args, db, host)
 
-<<<<<<< HEAD
-=======
-    @staticmethod
-    def proto_args(parser, std_parser, module_parser):
-        vnc_parser = parser.add_parser("vnc", help="own stuff using VNC", parents=[std_parser, module_parser])
-        vnc_parser.add_argument("--port", type=int, default=5900, help="Custom VNC port")
-        vnc_parser.add_argument(
-            "--vnc-sleep",
-            type=int,
-            default=5,
-            help="VNC Sleep on socket connection to avoid rate limit",
-        )
-
-        egroup = vnc_parser.add_argument_group("Screenshot", "VNC Server")
-        egroup.add_argument(
-            "--screenshot",
-            action="store_true",
-            help="Screenshot VNC if connection success",
-        )
-        egroup.add_argument("--screentime", type=int, default=5, help="Time to wait for desktop image")
-
-        return parser
-
->>>>>>> 57a0df70
     def proto_flow(self):
         self.proto_logger()
         if self.create_conn_obj():
