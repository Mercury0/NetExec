#!/usr/bin/env python3
# -*- coding: utf-8 -*-
import base64
import warnings
from datetime import datetime
<<<<<<< HEAD
=======
from pathlib import Path
>>>>>>> 3b6d335b

from sqlalchemy import MetaData, func, Table, select, delete
from sqlalchemy.dialects.sqlite import Insert  # used for upsert
from sqlalchemy.exc import (
    IllegalStateChangeError,
    NoInspectionAvailable,
    NoSuchTableError,
)
from sqlalchemy.exc import SAWarning
from sqlalchemy.orm import sessionmaker, scoped_session

from cme.logger import cme_logger

# if there is an issue with SQLAlchemy and a connection cannot be cleaned up properly it spews out annoying warnings
warnings.filterwarnings("ignore", category=SAWarning)


class database:
    def __init__(self, db_engine):
        self.HostsTable = None
        self.UsersTable = None
        self.GroupsTable = None
        self.SharesTable = None
        self.AdminRelationsTable = None
        self.GroupRelationsTable = None
        self.LoggedinRelationsTable = None
<<<<<<< HEAD
        self.ConfChecksTable = None
        self.ConfChecksResultsTable = None
=======
>>>>>>> 3b6d335b
        self.DpapiBackupkey = None
        self.DpapiSecrets = None

        self.db_engine = db_engine
<<<<<<< HEAD
=======
        self.db_path = self.db_engine.url.database
        self.protocol = Path(self.db_path).stem.upper()
>>>>>>> 3b6d335b
        self.metadata = MetaData()
        self.reflect_tables()
        session_factory = sessionmaker(bind=self.db_engine, expire_on_commit=True)

        Session = scoped_session(session_factory)
        # this is still named "conn" when it is the session object; TODO: rename
        self.conn = Session()

    @staticmethod
    def db_schema(db_conn):
        db_conn.execute(
            """CREATE TABLE "hosts" (
            "id" integer PRIMARY KEY,
            "ip" text,
            "hostname" text,
            "domain" text,
            "os" text,
            "dc" boolean,
            "smbv1" boolean,
            "signing" boolean,
            "spooler" boolean,
            "zerologon" boolean,
            "petitpotam" boolean
            )"""
        )
<<<<<<< HEAD
        db_conn.execute(
            """CREATE TABLE "conf_checks" (
            "id" integer PRIMARY KEY,
            "name" text,
            "description" text
            )"""
        )

        db_conn.execute(
            """CREATE TABLE "conf_checks_results" (
            "id" integer PRIMARY KEY,
            "host_id" integer,
            "check_id" integer,
            "secure" boolean,
            "reasons" text,
            FOREIGN KEY(host_id) REFERENCES hosts(id),
            FOREIGN KEY(check_id) REFERENCES conf_checks(id)
            )
            """
        )

=======
>>>>>>> 3b6d335b
        # type = hash, plaintext
        db_conn.execute(
            """CREATE TABLE "users" (
            "id" integer PRIMARY KEY,
            "domain" text,
            "username" text,
            "password" text,
            "credtype" text,
            "pillaged_from_hostid" integer,
            FOREIGN KEY(pillaged_from_hostid) REFERENCES hosts(id)
            )"""
        )
        db_conn.execute(
            """CREATE TABLE "groups" (
            "id" integer PRIMARY KEY,
            "domain" text,
            "name" text,
            "rid" text,
            "member_count_ad" integer,
            "last_query_time" text
            )"""
        )
        # This table keeps track of which credential has admin access over which machine and vice-versa
        db_conn.execute(
            """CREATE TABLE "admin_relations" (
            "id" integer PRIMARY KEY,
            "userid" integer,
            "hostid" integer,
            FOREIGN KEY(userid) REFERENCES users(id),
            FOREIGN KEY(hostid) REFERENCES hosts(id)
            )"""
        )
        db_conn.execute(
            """CREATE TABLE "group_relations" (
            "id" integer PRIMARY KEY,
            "userid" integer,
            "groupid" integer,
            FOREIGN KEY(userid) REFERENCES users(id),
            FOREIGN KEY(groupid) REFERENCES groups(id)
            )"""
        )
        db_conn.execute(
            """CREATE TABLE "shares" (
            "id" integer PRIMARY KEY,
            "hostid" text,
            "userid" integer,
            "name" text,
            "remark" text,
            "read" boolean,
            "write" boolean,
            FOREIGN KEY(userid) REFERENCES users(id)
            UNIQUE(hostid, userid, name)
        )"""
        )
        db_conn.execute(
            """CREATE TABLE "loggedin_relations" (
            "id" integer PRIMARY KEY,
            "userid" integer,
            "hostid" integer,
            FOREIGN KEY(userid) REFERENCES users(id),
            FOREIGN KEY(hostid) REFERENCES hosts(id)
        )"""
        )
        db_conn.execute(
            """CREATE TABLE "dpapi_secrets" (
            "id" integer PRIMARY KEY,
            "host" text,
            "dpapi_type" text,
            "windows_user" text,
            "username" text,
            "password" text,
            "url" text,
            UNIQUE(host, dpapi_type, windows_user, username, password, url)
        )"""
        )
        db_conn.execute(
            """CREATE TABLE "dpapi_backupkey" (
            "id" integer PRIMARY KEY,
            "domain" text,
            "pvk" text,
            UNIQUE(domain)
        )"""
        )
        # db_conn.execute('''CREATE TABLE "ntds_dumps" (
        #    "id" integer PRIMARY KEY,
        #    "hostid", integer,
        #    "domain" text,
        #    "username" text,
        #    "hash" text,
        #    FOREIGN KEY(hostid) REFERENCES hosts(id)
        #    )''')

    def reflect_tables(self):
        with self.db_engine.connect() as conn:
            try:
                self.HostsTable = Table("hosts", self.metadata, autoload_with=self.db_engine)
                self.UsersTable = Table("users", self.metadata, autoload_with=self.db_engine)
                self.GroupsTable = Table("groups", self.metadata, autoload_with=self.db_engine)
                self.SharesTable = Table("shares", self.metadata, autoload_with=self.db_engine)
                self.AdminRelationsTable = Table("admin_relations", self.metadata, autoload_with=self.db_engine)
                self.GroupRelationsTable = Table("group_relations", self.metadata, autoload_with=self.db_engine)
                self.LoggedinRelationsTable = Table("loggedin_relations", self.metadata, autoload_with=self.db_engine)
                self.DpapiSecrets = Table("dpapi_secrets", self.metadata, autoload_with=self.db_engine)
                self.DpapiBackupkey = Table("dpapi_backupkey", self.metadata, autoload_with=self.db_engine)
<<<<<<< HEAD
                self.ConfChecksTable = Table("conf_checks", self.metadata, autoload_with=self.db_engine)
                self.ConfChecksResultsTable = Table("conf_checks_results", self.metadata, autoload_with=self.db_engine)
            except (NoInspectionAvailable, NoSuchTableError) as e:
                print("[-] Error reflecting tables - this means there is a DB schema mismatch \n" "[-] This is probably because a newer version of CME is being ran on an old DB schema\n" "[-] If you wish to save the old DB data, copy it to a new location (`cp -r ~/.cme/workspaces/ ~/old_cme_workspaces/`)\n" "[-] Then remove the CME DB folders (`rm -rf ~/.cme/workspaces/`) and rerun CME to initialize the new DB schema")
                print(type(e), e)
=======
            except (NoInspectionAvailable, NoSuchTableError):
                print(
                    f"""
                    [-] Error reflecting tables for the {self.protocol} protocol - this means there is a DB schema mismatch
                    [-] This is probably because a newer version of CME is being ran on an old DB schema
                    [-] Optionally save the old DB data (`cp {self.db_path} ~/cme_{self.protocol.lower()}.bak`)
                    [-] Then remove the {self.protocol} DB (`rm -f {self.db_path}`) and run CME to initialize the new DB"""
                )
>>>>>>> 3b6d335b
                exit()

    def shutdown_db(self):
        try:
            self.conn.close()
        # due to the async nature of CME, sometimes session state is a bit messy and this will throw:
        # Method 'close()' can't be called here; method '_connection_for_bind()' is already in progress and
        # this would cause an unexpected state change to <SessionTransactionState.CLOSED: 5>
        except IllegalStateChangeError as e:
            cme_logger.debug(f"Error while closing session db object: {e}")

    def clear_database(self):
        for table in self.metadata.sorted_tables:
            self.conn.execute(table.delete())

    # pull/545
    def add_host(
        self,
        ip,
        hostname,
        domain,
        os,
        smbv1,
        signing,
        spooler=None,
        zerologon=None,
        petitpotam=None,
        dc=None,
    ):
        """
        Check if this host has already been added to the database, if not, add it in.
        """
        hosts = []
        updated_ids = []

        q = select(self.HostsTable).filter(self.HostsTable.c.ip == ip)
        results = self.conn.execute(q).all()

        # create new host
        if not results:
            new_host = {
                "ip": ip,
                "hostname": hostname,
                "domain": domain,
                "os": os if os is not None else "",
                "dc": dc,
                "smbv1": smbv1,
                "signing": signing,
                "spooler": spooler,
                "zerologon": zerologon,
                "petitpotam": petitpotam,
            }
            hosts = [new_host]
        # update existing hosts data
        else:
            for host in results:
                host_data = host._asdict()
                # only update column if it is being passed in
                if ip is not None:
                    host_data["ip"] = ip
                if hostname is not None:
                    host_data["hostname"] = hostname
                if domain is not None:
                    host_data["domain"] = domain
                if os is not None:
                    host_data["os"] = os
                if smbv1 is not None:
                    host_data["smbv1"] = smbv1
                if signing is not None:
                    host_data["signing"] = signing
                if spooler is not None:
                    host_data["spooler"] = spooler
                if zerologon is not None:
                    host_data["zerologon"] = zerologon
                if petitpotam is not None:
                    host_data["petitpotam"] = petitpotam
                if dc is not None:
                    host_data["dc"] = dc
                # only add host to be updated if it has changed
                if host_data not in hosts:
                    hosts.append(host_data)
                    updated_ids.append(host_data["id"])
        cme_logger.debug(f"Update Hosts: {hosts}")

        # TODO: find a way to abstract this away to a single Upsert call
        q = Insert(self.HostsTable)  # .returning(self.HostsTable.c.id)
        update_columns = {col.name: col for col in q.excluded if col.name not in "id"}
        q = q.on_conflict_do_update(index_elements=self.HostsTable.primary_key, set_=update_columns)

        self.conn.execute(q, hosts)  # .scalar()
        # we only return updated IDs for now - when RETURNING clause is allowed we can return inserted
        if updated_ids:
            cme_logger.debug(f"add_host() - Host IDs Updated: {updated_ids}")
            return updated_ids

    def add_credential(self, credtype, domain, username, password, group_id=None, pillaged_from=None):
        """
        Check if this credential has already been added to the database, if not add it in.
        """
        credentials = []
        groups = []

        if (group_id and not self.is_group_valid(group_id)) or (pillaged_from and not self.is_host_valid(pillaged_from)):
            cme_logger.debug(f"Invalid group or host")
            return

        q = select(self.UsersTable).filter(
            func.lower(self.UsersTable.c.domain) == func.lower(domain),
            func.lower(self.UsersTable.c.username) == func.lower(username),
            func.lower(self.UsersTable.c.credtype) == func.lower(credtype),
        )
        results = self.conn.execute(q).all()

        # add new credential
        if not results:
            new_cred = {
                "credtype": credtype,
                "domain": domain,
                "username": username,
                "password": password,
                "groupid": group_id,
                "pillaged_from": pillaged_from,
            }
            credentials = [new_cred]
        # update existing cred data
        else:
            for creds in results:
                # this will include the id, so we don't touch it
                cred_data = creds._asdict()
                # only update column if it is being passed in
                if credtype is not None:
                    cred_data["credtype"] = credtype
                if domain is not None:
                    cred_data["domain"] = domain
                if username is not None:
                    cred_data["username"] = username
                if password is not None:
                    cred_data["password"] = password
                if group_id is not None:
                    cred_data["groupid"] = group_id
                    groups.append({"userid": cred_data["id"], "groupid": group_id})
                if pillaged_from is not None:
                    cred_data["pillaged_from"] = pillaged_from
                # only add cred to be updated if it has changed
                if cred_data not in credentials:
                    credentials.append(cred_data)

        # TODO: find a way to abstract this away to a single Upsert call
        q_users = Insert(self.UsersTable)  # .returning(self.UsersTable.c.id)
        update_columns_users = {col.name: col for col in q_users.excluded if col.name not in "id"}
        q_users = q_users.on_conflict_do_update(index_elements=self.UsersTable.primary_key, set_=update_columns_users)
        cme_logger.debug(f"Adding credentials: {credentials}")

        self.conn.execute(q_users, credentials)  # .scalar()

        if groups:
            q_groups = Insert(self.GroupRelationsTable)

            self.conn.execute(q_groups, groups)
        # return user_ids

    def remove_credentials(self, creds_id):
        """
        Removes a credential ID from the database
        """
        del_hosts = []
        for cred_id in creds_id:
            q = delete(self.UsersTable).filter(self.UsersTable.c.id == cred_id)
            del_hosts.append(q)
        self.conn.execute(q)

    def add_admin_user(self, credtype, domain, username, password, host, user_id=None):
        add_links = []

        creds_q = select(self.UsersTable)
        if user_id:
            creds_q = creds_q.filter(self.UsersTable.c.id == user_id)
        else:
            creds_q = creds_q.filter(
                func.lower(self.UsersTable.c.credtype) == func.lower(credtype),
                func.lower(self.UsersTable.c.domain) == func.lower(domain),
                func.lower(self.UsersTable.c.username) == func.lower(username),
                self.UsersTable.c.password == password,
            )
        users = self.conn.execute(creds_q)
        hosts = self.get_hosts(host)

        if users and hosts:
            for user, host in zip(users, hosts):
                user_id = user[0]
                host_id = host[0]
                link = {"userid": user_id, "hostid": host_id}
                admin_relations_select = select(self.AdminRelationsTable).filter(
                    self.AdminRelationsTable.c.userid == user_id,
                    self.AdminRelationsTable.c.hostid == host_id,
                )
                links = self.conn.execute(admin_relations_select).all()

                if not links:
                    add_links.append(link)

        admin_relations_insert = Insert(self.AdminRelationsTable)

        if add_links:
            self.conn.execute(admin_relations_insert, add_links)

    def get_admin_relations(self, user_id=None, host_id=None):
        if user_id:
            q = select(self.AdminRelationsTable).filter(self.AdminRelationsTable.c.userid == user_id)
        elif host_id:
            q = select(self.AdminRelationsTable).filter(self.AdminRelationsTable.c.hostid == host_id)
        else:
            q = select(self.AdminRelationsTable)

        results = self.conn.execute(q).all()
        return results

    def remove_admin_relation(self, user_ids=None, host_ids=None):
        q = delete(self.AdminRelationsTable)
        if user_ids:
            for user_id in user_ids:
                q = q.filter(self.AdminRelationsTable.c.userid == user_id)
        elif host_ids:
            for host_id in host_ids:
                q = q.filter(self.AdminRelationsTable.c.hostid == host_id)
        self.conn.execute(q)

    def is_credential_valid(self, credential_id):
        """
        Check if this credential ID is valid.
        """
        q = select(self.UsersTable).filter(
            self.UsersTable.c.id == credential_id,
            self.UsersTable.c.password is not None,
        )
        results = self.conn.execute(q).all()
        return len(results) > 0

    def get_credentials(self, filter_term=None, cred_type=None):
        """
        Return credentials from the database.
        """
        # if we're returning a single credential by ID
        if self.is_credential_valid(filter_term):
            q = select(self.UsersTable).filter(self.UsersTable.c.id == filter_term)
        elif cred_type:
            q = select(self.UsersTable).filter(self.UsersTable.c.credtype == cred_type)
        # if we're filtering by username
        elif filter_term and filter_term != "":
            like_term = func.lower(f"%{filter_term}%")
            q = select(self.UsersTable).filter(func.lower(self.UsersTable.c.username).like(like_term))
        # otherwise return all credentials
        else:
            q = select(self.UsersTable)

        results = self.conn.execute(q).all()
        return results

    def get_credential(self, cred_type, domain, username, password):

        q = select(self.UsersTable).filter(
            self.UsersTable.c.domain == domain,
            self.UsersTable.c.username == username,
            self.UsersTable.c.password == password,
            self.UsersTable.c.credtype == cred_type,
        )
        results = self.conn.execute(q).first()
        return results.id

    def is_credential_local(self, credential_id):
        q = select(self.UsersTable.c.domain).filter(self.UsersTable.c.id == credential_id)
        user_domain = self.conn.execute(q).all()

        if user_domain:
            q = select(self.HostsTable).filter(func.lower(self.HostsTable.c.id) == func.lower(user_domain))
            results = self.conn.execute(q).all()

            return len(results) > 0

    def is_host_valid(self, host_id):
        """
        Check if this host ID is valid.
        """
        q = select(self.HostsTable).filter(self.HostsTable.c.id == host_id)
        results = self.conn.execute(q).all()
        return len(results) > 0

    def get_hosts(self, filter_term=None, domain=None):
        """
        Return hosts from the database.
        """
        q = select(self.HostsTable)

        # if we're returning a single host by ID
        if self.is_host_valid(filter_term):
            q = q.filter(self.HostsTable.c.id == filter_term)
            results = self.conn.execute(q).first()
            # all() returns a list, so we keep the return format the same so consumers don't have to guess
            return [results]
        # if we're filtering by domain controllers
        elif filter_term == "dc":
            q = q.filter(self.HostsTable.c.dc == True)
            if domain:
                q = q.filter(func.lower(self.HostsTable.c.domain) == func.lower(domain))
        elif filter_term == "signing":
            # generally we want hosts that are vulnerable, so signing disabled
            q = q.filter(self.HostsTable.c.signing == False)
        elif filter_term == "spooler":
            q = q.filter(self.HostsTable.c.spooler == True)
        elif filter_term == "zerologon":
            q = q.filter(self.HostsTable.c.zerologon == True)
        elif filter_term == "petitpotam":
            q = q.filter(self.HostsTable.c.petitpotam == True)
        elif filter_term is not None and filter_term.startswith("domain"):
            domain = filter_term.split()[1]
            like_term = func.lower(f"%{domain}%")
            q = q.filter(self.HostsTable.c.domain.like(like_term))
        # if we're filtering by ip/hostname
        elif filter_term and filter_term != "":
            like_term = func.lower(f"%{filter_term}%")
            q = q.filter(self.HostsTable.c.ip.like(like_term) | func.lower(self.HostsTable.c.hostname).like(like_term))
        results = self.conn.execute(q).all()
        cme_logger.debug(f"smb hosts() - results: {results}")
        return results

    def is_group_valid(self, group_id):
        """
        Check if this group ID is valid.
        """
        q = select(self.GroupsTable).filter(self.GroupsTable.c.id == group_id)
        results = self.conn.execute(q).first()

        valid = True if results else False
        cme_logger.debug(f"is_group_valid(groupID={group_id}) => {valid}")

        return valid

    def add_group(self, domain, name, rid=None, member_count_ad=None):
        results = self.get_groups(group_name=name, group_domain=domain)

        groups = []
        updated_ids = []

        group_data = {
            "domain": domain,
            "name": name,
            "rid": rid,
            "member_count_ad": member_count_ad,
            "last_query_time": None,
        }

        if not results:
            if member_count_ad is not None:
                group_data["member_count_ad"] = member_count_ad
                today = datetime.now()
                iso_date = today.isoformat()
                group_data["last_query_time"] = iso_date
            groups = [group_data]

            # insert the group and get the returned id right away, this can be refactored when we can use RETURNING
            q = Insert(self.GroupsTable)

            self.conn.execute(q, groups)
            new_group_data = self.get_groups(group_name=group_data["name"], group_domain=group_data["domain"])
            returned_id = [new_group_data[0].id]
            cme_logger.debug(f"Inserted group with ID: {returned_id[0]}")
            return returned_id
        else:
            for group in results:
                g_data = group._asdict()
                if domain is not None:
                    g_data["domain"] = domain
                if name is not None:
                    g_data["name"] = name
                if rid is not None:
                    g_data["rid"] = rid
                if member_count_ad is not None:
                    g_data["member_count_ad"] = member_count_ad
                    today = datetime.now()
                    iso_date = today.isoformat()
                    g_data["last_query_time"] = iso_date
                # only add it to the upsert query if it's changed to save query execution time
                if g_data not in groups:
                    groups.append(g_data)
                    updated_ids.append(g_data["id"])

        cme_logger.debug(f"Update Groups: {groups}")

        # TODO: find a way to abstract this away to a single Upsert call
        q = Insert(self.GroupsTable)  # .returning(self.GroupsTable.c.id)
        update_columns = {col.name: col for col in q.excluded if col.name not in "id"}
        q = q.on_conflict_do_update(index_elements=self.GroupsTable.primary_key, set_=update_columns)

        self.conn.execute(q, groups)
        # TODO: always return a list and fix code references to not expect a single integer
        # inserted_result = res_inserted_result.first()
        # gid = inserted_result.id
        #
        # logger.debug(f"inserted_results: {inserted_result}\ntype: {type(inserted_result)}")
        # logger.debug('add_group(domain={}, name={}) => {}'.format(domain, name, gid))
        if updated_ids:
            cme_logger.debug(f"Updated groups with IDs: {updated_ids}")
        return updated_ids

    def get_groups(self, filter_term=None, group_name=None, group_domain=None):
        """
        Return groups from the database
        """

        if filter_term and self.is_group_valid(filter_term):
            q = select(self.GroupsTable).filter(self.GroupsTable.c.id == filter_term)
            results = self.conn.execute(q).first()
            # all() returns a list, so we keep the return format the same so consumers don't have to guess
            return [results]
        elif group_name and group_domain:
            q = select(self.GroupsTable).filter(
                func.lower(self.GroupsTable.c.name) == func.lower(group_name),
                func.lower(self.GroupsTable.c.domain) == func.lower(group_domain),
            )
        elif filter_term and filter_term != "":
            like_term = func.lower(f"%{filter_term}%")
            q = select(self.GroupsTable).filter(self.GroupsTable.c.name.like(like_term))
        else:
            q = select(self.GroupsTable).filter()

        results = self.conn.execute(q).all()

        cme_logger.debug(f"get_groups(filter_term={filter_term}, groupName={group_name}, groupDomain={group_domain}) => {results}")
        return results

    def get_group_relations(self, user_id=None, group_id=None):
        if user_id and group_id:
            q = select(self.GroupRelationsTable).filter(
                self.GroupRelationsTable.c.id == user_id,
                self.GroupRelationsTable.c.groupid == group_id,
            )
        elif user_id:
            q = select(self.GroupRelationsTable).filter(self.GroupRelationsTable.c.id == user_id)
        elif group_id:
            q = select(self.GroupRelationsTable).filter(self.GroupRelationsTable.c.groupid == group_id)

        results = self.conn.execute(q).all()
        return results

    def remove_group_relations(self, user_id=None, group_id=None):
        q = delete(self.GroupRelationsTable)
        if user_id:
            q = q.filter(self.GroupRelationsTable.c.userid == user_id)
        elif group_id:
            q = q.filter(self.GroupRelationsTable.c.groupid == group_id)
        self.conn.execute(q)

    def is_user_valid(self, user_id):
        """
        Check if this User ID is valid.
        """
        q = select(self.UsersTable).filter(self.UsersTable.c.id == user_id)
        results = self.conn.execute(q).all()
        return len(results) > 0

    def get_users(self, filter_term=None):
        q = select(self.UsersTable)

        if self.is_user_valid(filter_term):
            q = q.filter(self.UsersTable.c.id == filter_term)
        # if we're filtering by username
        elif filter_term and filter_term != "":
            like_term = func.lower(f"%{filter_term}%")
            q = q.filter(func.lower(self.UsersTable.c.username).like(like_term))
        results = self.conn.execute(q).all()
        return results

    def get_user(self, domain, username):
        q = select(self.UsersTable).filter(
            func.lower(self.UsersTable.c.domain) == func.lower(domain),
            func.lower(self.UsersTable.c.username) == func.lower(username),
        )
        results = self.conn.execute(q).all()
        return results

    def get_domain_controllers(self, domain=None):
        return self.get_hosts(filter_term="dc", domain=domain)
<<<<<<< HEAD

    def is_share_valid(self, share_id):
        """
        Check if this share ID is valid.
        """
        q = select(self.SharesTable).filter(self.SharesTable.c.id == share_id)
        results = self.conn.execute(q).all()

        cme_logger.debug(f"is_share_valid(shareID={share_id}) => {len(results) > 0}")
        return len(results) > 0

    def add_share(self, host_id, user_id, name, remark, read, write):
        share_data = {
            "hostid": host_id,
            "userid": user_id,
            "name": name,
            "remark": remark,
            "read": read,
            "write": write,
        }
        share_id = self.conn.execute(
            Insert(self.SharesTable).on_conflict_do_nothing(),  # .returning(self.SharesTable.c.id),
            share_data,
        )  # .scalar_one()
        # return share_id

    def get_shares(self, filter_term=None):
        if self.is_share_valid(filter_term):
            q = select(self.SharesTable).filter(self.SharesTable.c.id == filter_term)
        elif filter_term:
            like_term = func.lower(f"%{filter_term}%")
            q = select(self.SharesTable).filter(self.SharesTable.c.name.like(like_term))
        else:
            q = select(self.SharesTable)
        results = self.conn.execute(q).all()
        return results

    def get_shares_by_access(self, permissions, share_id=None):
        permissions = permissions.lower()
        q = select(self.SharesTable)
        if share_id:
            q = q.filter(self.SharesTable.c.id == share_id)
        if "r" in permissions:
            q = q.filter(self.SharesTable.c.read == 1)
        if "w" in permissions:
            q = q.filter(self.SharesTable.c.write == 1)
        results = self.conn.execute(q).all()
        return results

    def get_users_with_share_access(self, host_id, share_name, permissions):
        permissions = permissions.lower()
        q = select(self.SharesTable.c.userid).filter(self.SharesTable.c.name == share_name, self.SharesTable.c.hostid == host_id)
        if "r" in permissions:
            q = q.filter(self.SharesTable.c.read == 1)
        if "w" in permissions:
            q = q.filter(self.SharesTable.c.write == 1)
        results = self.conn.execute(q).all()

        return results

    def add_domain_backupkey(self, domain: str, pvk: bytes):
        """
        Add domain backupkey
        :domain is the domain fqdn
        :pvk is the domain backupkey
        """
        q = select(self.DpapiBackupkey).filter(func.lower(self.DpapiBackupkey.c.domain) == func.lower(domain))
        results = self.conn.execute(q).all()

        if not len(results):
            pvk_encoded = base64.b64encode(pvk)
            backup_key = {"domain": domain, "pvk": pvk_encoded}
            try:
                # TODO: find a way to abstract this away to a single Upsert call
                q = Insert(self.DpapiBackupkey)  # .returning(self.DpapiBackupkey.c.id)

                self.conn.execute(q, [backup_key])  # .scalar()
                cme_logger.debug(f"add_domain_backupkey(domain={domain}, pvk={pvk_encoded})")
                # return inserted_id
            except Exception as e:
                cme_logger.debug(f"Issue while inserting DPAPI Backup Key: {e}")

    def get_domain_backupkey(self, domain: str = None):
        """
        Get domain backupkey
        :domain is the domain fqdn
        """
        q = select(self.DpapiBackupkey)
        if domain is not None:
            q = q.filter(func.lower(self.DpapiBackupkey.c.domain) == func.lower(domain))
        results = self.conn.execute(q).all()

        cme_logger.debug(f"get_domain_backupkey(domain={domain}) => {results}")

        if len(results) > 0:
            results = [(id_key, domain, base64.b64decode(pvk)) for id_key, domain, pvk in results]
        return results

    def is_dpapi_secret_valid(self, dpapi_secret_id):
        """
        Check if this group ID is valid.
        :dpapi_secret_id is a primary id
        """
        q = select(self.DpapiSecrets).filter(func.lower(self.DpapiSecrets.c.id) == dpapi_secret_id)
        results = self.conn.execute(q).first()
        valid = True if results is not None else False
        cme_logger.debug(f"is_dpapi_secret_valid(groupID={dpapi_secret_id}) => {valid}")
        return valid

    def add_dpapi_secrets(
        self,
        host: str,
        dpapi_type: str,
        windows_user: str,
        username: str,
        password: str,
        url: str = "",
    ):
        """
        Add dpapi secrets to cmedb
        """
        secret = {
            "host": host,
            "dpapi_type": dpapi_type,
            "windows_user": windows_user,
            "username": username,
            "password": password,
            "url": url,
        }
        q = Insert(self.DpapiSecrets).on_conflict_do_nothing()  # .returning(self.DpapiSecrets.c.id)

        self.conn.execute(q, [secret])  # .scalar()

        # inserted_result = res_inserted_result.first()
        # inserted_id = inserted_result.id

        cme_logger.debug(f"add_dpapi_secrets(host={host}, dpapi_type={dpapi_type}, windows_user={windows_user}, username={username}, password={password}, url={url})")

    def get_dpapi_secrets(
        self,
        filter_term=None,
        host: str = None,
        dpapi_type: str = None,
        windows_user: str = None,
        username: str = None,
        url: str = None,
    ):
        """
        Get dpapi secrets from cmedb
        """
        q = select(self.DpapiSecrets)

        if self.is_dpapi_secret_valid(filter_term):
            q = q.filter(self.DpapiSecrets.c.id == filter_term)
            results = self.conn.execute(q).first()
            # all() returns a list, so we keep the return format the same so consumers don't have to guess
            return [results]
        elif host:
            q = q.filter(self.DpapiSecrets.c.host == host)
            results = self.conn.execute(q).first()
            # all() returns a list, so we keep the return format the same so consumers don't have to guess
            return [results]
        elif dpapi_type:
            q = q.filter(func.lower(self.DpapiSecrets.c.dpapi_type) == func.lower(dpapi_type))
        elif windows_user:
            like_term = func.lower(f"%{windows_user}%")
            q = q.filter(func.lower(self.DpapiSecrets.c.windows_user).like(like_term))
        elif username:
            like_term = func.lower(f"%{username}%")
            q = q.filter(func.lower(self.DpapiSecrets.c.windows_user).like(like_term))
        elif url:
            q = q.filter(func.lower(self.DpapiSecrets.c.url) == func.lower(url))
        results = self.conn.execute(q).all()

        cme_logger.debug(f"get_dpapi_secrets(filter_term={filter_term}, host={host}, dpapi_type={dpapi_type}, windows_user={windows_user}, username={username}, url={url}) => {results}")
        return results

    def add_loggedin_relation(self, user_id, host_id):
        relation_query = select(self.LoggedinRelationsTable).filter(
            self.LoggedinRelationsTable.c.userid == user_id,
            self.LoggedinRelationsTable.c.hostid == host_id,
        )
        results = self.conn.execute(relation_query).all()

        # only add one if one doesn't already exist
        if not results:
            relation = {"userid": user_id, "hostid": host_id}
            try:
                cme_logger.debug(f"Inserting loggedin_relations: {relation}")
                # TODO: find a way to abstract this away to a single Upsert call
                q = Insert(self.LoggedinRelationsTable)  # .returning(self.LoggedinRelationsTable.c.id)

                self.conn.execute(q, [relation])  # .scalar()
                inserted_id_results = self.get_loggedin_relations(user_id, host_id)
                cme_logger.debug(f"Checking if relation was added: {inserted_id_results}")
                return inserted_id_results[0].id
            except Exception as e:
                cme_logger.debug(f"Error inserting LoggedinRelation: {e}")

    def get_loggedin_relations(self, user_id=None, host_id=None):
        q = select(self.LoggedinRelationsTable)  # .returning(self.LoggedinRelationsTable.c.id)
        if user_id:
            q = q.filter(self.LoggedinRelationsTable.c.userid == user_id)
        if host_id:
            q = q.filter(self.LoggedinRelationsTable.c.hostid == host_id)
        results = self.conn.execute(q).all()
        return results

    def remove_loggedin_relations(self, user_id=None, host_id=None):
        q = delete(self.LoggedinRelationsTable)
        if user_id:
            q = q.filter(self.LoggedinRelationsTable.c.userid == user_id)
        elif host_id:
            q = q.filter(self.LoggedinRelationsTable.c.hostid == host_id)
        self.conn.execute(q)

    def get_checks(self):
        q = select(self.ConfChecksTable)
        return self.conn.execute(q).all()
        
    def get_check_results(self):
        q = select(self.ConfChecksResultsTable)
        return self.conn.execute(q).all()
        
    def insert_data(self, table, select_results=[], **new_row):
        """
        Insert a new row in the given table.
        Basically it's just a more generic version of add_host
        """
        results = []
        updated_ids = []

        # Create new row
        if not select_results:
            results = [new_row]
        # Update existing row data
        else:
            for row in select_results:
                row_data = row._asdict()
                for column,value in new_row.items():
                    row_data[column] = value

                # Only add data to be updated if it has changed
                if row_data not in results:
                    results.append(row_data)
                    updated_ids.append(row_data['id'])

        cme_logger.debug(f'Update data: {results}')
        # TODO: find a way to abstract this away to a single Upsert call
        q = Insert(table) # .returning(table.c.id)
        update_column = {col.name: col for col in q.excluded if col.name not in 'id'}
        q = q.on_conflict_do_update(index_elements=table.primary_key, set_=update_columns)
        self.conn.execute(q, results) # .scalar()
        # we only return updated IDs for now - when RETURNING clause is allowed we can return inserted
        return updated_ids

    def add_check(self, name, description):
        """
        Check if this check item has already been added to the database, if not, add it in.
        """
        q = select(self.ConfChecksTable).filter(self.ConfChecksTable.c.name == name)
        select_results = self.conn.execute(q).all()
        context = locals()
        new_row = dict(((column, context[column]) for column in ('name', 'description')))
        updated_ids = self.insert_data(self.ConfChecksTable, select_results, **new_row)

        if updated_ids:
            cme_logger.debug(f"add_check() - Checks IDs Updated: {updated_ids}")
            return updated_ids

    def add_check_result(self, host_id, check_id, secure, reasons):
        """
        Check if this check result has already been added to the database, if not, add it in.
        """
        q = select(self.ConfChecksResultsTable).filter(self.ConfChecksResultsTable.c.host_id == host_id, self.ConfChecksResultsTable.c.check_id == check_id)
        select_results = self.conn.execute(q).all()
        context = locals()
        new_row = dict(((column, context[column]) for column in ('host_id', 'check_id', 'secure', 'reasons')))
        updated_ids = self.insert_data(self.ConfChecksResultsTable, select_results, **new_row)

        if updated_ids:
            cme_logger.debug(f"add_check_result() - Check Results IDs Updated: {updated_ids}")
            return updated_ids
=======

    def is_share_valid(self, share_id):
        """
        Check if this share ID is valid.
        """
        q = select(self.SharesTable).filter(self.SharesTable.c.id == share_id)
        results = self.conn.execute(q).all()

        cme_logger.debug(f"is_share_valid(shareID={share_id}) => {len(results) > 0}")
        return len(results) > 0

    def add_share(self, host_id, user_id, name, remark, read, write):
        share_data = {
            "hostid": host_id,
            "userid": user_id,
            "name": name,
            "remark": remark,
            "read": read,
            "write": write,
        }
        share_id = self.conn.execute(
            Insert(self.SharesTable).on_conflict_do_nothing(),  # .returning(self.SharesTable.c.id),
            share_data,
        )  # .scalar_one()
        # return share_id

    def get_shares(self, filter_term=None):
        if self.is_share_valid(filter_term):
            q = select(self.SharesTable).filter(self.SharesTable.c.id == filter_term)
        elif filter_term:
            like_term = func.lower(f"%{filter_term}%")
            q = select(self.SharesTable).filter(self.SharesTable.c.name.like(like_term))
        else:
            q = select(self.SharesTable)
        results = self.conn.execute(q).all()
        return results

    def get_shares_by_access(self, permissions, share_id=None):
        permissions = permissions.lower()
        q = select(self.SharesTable)
        if share_id:
            q = q.filter(self.SharesTable.c.id == share_id)
        if "r" in permissions:
            q = q.filter(self.SharesTable.c.read == 1)
        if "w" in permissions:
            q = q.filter(self.SharesTable.c.write == 1)
        results = self.conn.execute(q).all()
        return results

    def get_users_with_share_access(self, host_id, share_name, permissions):
        permissions = permissions.lower()
        q = select(self.SharesTable.c.userid).filter(self.SharesTable.c.name == share_name, self.SharesTable.c.hostid == host_id)
        if "r" in permissions:
            q = q.filter(self.SharesTable.c.read == 1)
        if "w" in permissions:
            q = q.filter(self.SharesTable.c.write == 1)
        results = self.conn.execute(q).all()

        return results

    def add_domain_backupkey(self, domain: str, pvk: bytes):
        """
        Add domain backupkey
        :domain is the domain fqdn
        :pvk is the domain backupkey
        """
        q = select(self.DpapiBackupkey).filter(func.lower(self.DpapiBackupkey.c.domain) == func.lower(domain))
        results = self.conn.execute(q).all()

        if not len(results):
            pvk_encoded = base64.b64encode(pvk)
            backup_key = {"domain": domain, "pvk": pvk_encoded}
            try:
                # TODO: find a way to abstract this away to a single Upsert call
                q = Insert(self.DpapiBackupkey)  # .returning(self.DpapiBackupkey.c.id)

                self.conn.execute(q, [backup_key])  # .scalar()
                cme_logger.debug(f"add_domain_backupkey(domain={domain}, pvk={pvk_encoded})")
                # return inserted_id
            except Exception as e:
                cme_logger.debug(f"Issue while inserting DPAPI Backup Key: {e}")

    def get_domain_backupkey(self, domain: str = None):
        """
        Get domain backupkey
        :domain is the domain fqdn
        """
        q = select(self.DpapiBackupkey)
        if domain is not None:
            q = q.filter(func.lower(self.DpapiBackupkey.c.domain) == func.lower(domain))
        results = self.conn.execute(q).all()

        cme_logger.debug(f"get_domain_backupkey(domain={domain}) => {results}")

        if len(results) > 0:
            results = [(id_key, domain, base64.b64decode(pvk)) for id_key, domain, pvk in results]
        return results

    def is_dpapi_secret_valid(self, dpapi_secret_id):
        """
        Check if this group ID is valid.
        :dpapi_secret_id is a primary id
        """
        q = select(self.DpapiSecrets).filter(func.lower(self.DpapiSecrets.c.id) == dpapi_secret_id)
        results = self.conn.execute(q).first()
        valid = True if results is not None else False
        cme_logger.debug(f"is_dpapi_secret_valid(groupID={dpapi_secret_id}) => {valid}")
        return valid

    def add_dpapi_secrets(
        self,
        host: str,
        dpapi_type: str,
        windows_user: str,
        username: str,
        password: str,
        url: str = "",
    ):
        """
        Add dpapi secrets to cmedb
        """
        secret = {
            "host": host,
            "dpapi_type": dpapi_type,
            "windows_user": windows_user,
            "username": username,
            "password": password,
            "url": url,
        }
        q = Insert(self.DpapiSecrets).on_conflict_do_nothing()  # .returning(self.DpapiSecrets.c.id)

        self.conn.execute(q, [secret])  # .scalar()

        # inserted_result = res_inserted_result.first()
        # inserted_id = inserted_result.id

        cme_logger.debug(f"add_dpapi_secrets(host={host}, dpapi_type={dpapi_type}, windows_user={windows_user}, username={username}, password={password}, url={url})")

    def get_dpapi_secrets(
        self,
        filter_term=None,
        host: str = None,
        dpapi_type: str = None,
        windows_user: str = None,
        username: str = None,
        url: str = None,
    ):
        """
        Get dpapi secrets from cmedb
        """
        q = select(self.DpapiSecrets)

        if self.is_dpapi_secret_valid(filter_term):
            q = q.filter(self.DpapiSecrets.c.id == filter_term)
            results = self.conn.execute(q).first()
            # all() returns a list, so we keep the return format the same so consumers don't have to guess
            return [results]
        elif host:
            q = q.filter(self.DpapiSecrets.c.host == host)
            results = self.conn.execute(q).first()
            # all() returns a list, so we keep the return format the same so consumers don't have to guess
            return [results]
        elif dpapi_type:
            q = q.filter(func.lower(self.DpapiSecrets.c.dpapi_type) == func.lower(dpapi_type))
        elif windows_user:
            like_term = func.lower(f"%{windows_user}%")
            q = q.filter(func.lower(self.DpapiSecrets.c.windows_user).like(like_term))
        elif username:
            like_term = func.lower(f"%{username}%")
            q = q.filter(func.lower(self.DpapiSecrets.c.windows_user).like(like_term))
        elif url:
            q = q.filter(func.lower(self.DpapiSecrets.c.url) == func.lower(url))
        results = self.conn.execute(q).all()

        cme_logger.debug(f"get_dpapi_secrets(filter_term={filter_term}, host={host}, dpapi_type={dpapi_type}, windows_user={windows_user}, username={username}, url={url}) => {results}")
        return results

    def add_loggedin_relation(self, user_id, host_id):
        relation_query = select(self.LoggedinRelationsTable).filter(
            self.LoggedinRelationsTable.c.userid == user_id,
            self.LoggedinRelationsTable.c.hostid == host_id,
        )
        results = self.conn.execute(relation_query).all()

        # only add one if one doesn't already exist
        if not results:
            relation = {"userid": user_id, "hostid": host_id}
            try:
                cme_logger.debug(f"Inserting loggedin_relations: {relation}")
                # TODO: find a way to abstract this away to a single Upsert call
                q = Insert(self.LoggedinRelationsTable)  # .returning(self.LoggedinRelationsTable.c.id)

                self.conn.execute(q, [relation])  # .scalar()
                inserted_id_results = self.get_loggedin_relations(user_id, host_id)
                cme_logger.debug(f"Checking if relation was added: {inserted_id_results}")
                return inserted_id_results[0].id
            except Exception as e:
                cme_logger.debug(f"Error inserting LoggedinRelation: {e}")

    def get_loggedin_relations(self, user_id=None, host_id=None):
        q = select(self.LoggedinRelationsTable)  # .returning(self.LoggedinRelationsTable.c.id)
        if user_id:
            q = q.filter(self.LoggedinRelationsTable.c.userid == user_id)
        if host_id:
            q = q.filter(self.LoggedinRelationsTable.c.hostid == host_id)
        results = self.conn.execute(q).all()
        return results

    def remove_loggedin_relations(self, user_id=None, host_id=None):
        q = delete(self.LoggedinRelationsTable)
        if user_id:
            q = q.filter(self.LoggedinRelationsTable.c.userid == user_id)
        elif host_id:
            q = q.filter(self.LoggedinRelationsTable.c.hostid == host_id)
        self.conn.execute(q)
>>>>>>> 3b6d335b
<|MERGE_RESOLUTION|>--- conflicted
+++ resolved
@@ -3,10 +3,7 @@
 import base64
 import warnings
 from datetime import datetime
-<<<<<<< HEAD
-=======
 from pathlib import Path
->>>>>>> 3b6d335b
 
 from sqlalchemy import MetaData, func, Table, select, delete
 from sqlalchemy.dialects.sqlite import Insert  # used for upsert
@@ -33,20 +30,14 @@
         self.AdminRelationsTable = None
         self.GroupRelationsTable = None
         self.LoggedinRelationsTable = None
-<<<<<<< HEAD
         self.ConfChecksTable = None
         self.ConfChecksResultsTable = None
-=======
->>>>>>> 3b6d335b
         self.DpapiBackupkey = None
         self.DpapiSecrets = None
 
         self.db_engine = db_engine
-<<<<<<< HEAD
-=======
         self.db_path = self.db_engine.url.database
         self.protocol = Path(self.db_path).stem.upper()
->>>>>>> 3b6d335b
         self.metadata = MetaData()
         self.reflect_tables()
         session_factory = sessionmaker(bind=self.db_engine, expire_on_commit=True)
@@ -72,7 +63,6 @@
             "petitpotam" boolean
             )"""
         )
-<<<<<<< HEAD
         db_conn.execute(
             """CREATE TABLE "conf_checks" (
             "id" integer PRIMARY KEY,
@@ -94,8 +84,6 @@
             """
         )
 
-=======
->>>>>>> 3b6d335b
         # type = hash, plaintext
         db_conn.execute(
             """CREATE TABLE "users" (
@@ -200,13 +188,8 @@
                 self.LoggedinRelationsTable = Table("loggedin_relations", self.metadata, autoload_with=self.db_engine)
                 self.DpapiSecrets = Table("dpapi_secrets", self.metadata, autoload_with=self.db_engine)
                 self.DpapiBackupkey = Table("dpapi_backupkey", self.metadata, autoload_with=self.db_engine)
-<<<<<<< HEAD
                 self.ConfChecksTable = Table("conf_checks", self.metadata, autoload_with=self.db_engine)
                 self.ConfChecksResultsTable = Table("conf_checks_results", self.metadata, autoload_with=self.db_engine)
-            except (NoInspectionAvailable, NoSuchTableError) as e:
-                print("[-] Error reflecting tables - this means there is a DB schema mismatch \n" "[-] This is probably because a newer version of CME is being ran on an old DB schema\n" "[-] If you wish to save the old DB data, copy it to a new location (`cp -r ~/.cme/workspaces/ ~/old_cme_workspaces/`)\n" "[-] Then remove the CME DB folders (`rm -rf ~/.cme/workspaces/`) and rerun CME to initialize the new DB schema")
-                print(type(e), e)
-=======
             except (NoInspectionAvailable, NoSuchTableError):
                 print(
                     f"""
@@ -215,7 +198,6 @@
                     [-] Optionally save the old DB data (`cp {self.db_path} ~/cme_{self.protocol.lower()}.bak`)
                     [-] Then remove the {self.protocol} DB (`rm -f {self.db_path}`) and run CME to initialize the new DB"""
                 )
->>>>>>> 3b6d335b
                 exit()
 
     def shutdown_db(self):
@@ -698,7 +680,6 @@
 
     def get_domain_controllers(self, domain=None):
         return self.get_hosts(filter_term="dc", domain=domain)
-<<<<<<< HEAD
 
     def is_share_valid(self, share_id):
         """
@@ -981,221 +962,4 @@
 
         if updated_ids:
             cme_logger.debug(f"add_check_result() - Check Results IDs Updated: {updated_ids}")
-            return updated_ids
-=======
-
-    def is_share_valid(self, share_id):
-        """
-        Check if this share ID is valid.
-        """
-        q = select(self.SharesTable).filter(self.SharesTable.c.id == share_id)
-        results = self.conn.execute(q).all()
-
-        cme_logger.debug(f"is_share_valid(shareID={share_id}) => {len(results) > 0}")
-        return len(results) > 0
-
-    def add_share(self, host_id, user_id, name, remark, read, write):
-        share_data = {
-            "hostid": host_id,
-            "userid": user_id,
-            "name": name,
-            "remark": remark,
-            "read": read,
-            "write": write,
-        }
-        share_id = self.conn.execute(
-            Insert(self.SharesTable).on_conflict_do_nothing(),  # .returning(self.SharesTable.c.id),
-            share_data,
-        )  # .scalar_one()
-        # return share_id
-
-    def get_shares(self, filter_term=None):
-        if self.is_share_valid(filter_term):
-            q = select(self.SharesTable).filter(self.SharesTable.c.id == filter_term)
-        elif filter_term:
-            like_term = func.lower(f"%{filter_term}%")
-            q = select(self.SharesTable).filter(self.SharesTable.c.name.like(like_term))
-        else:
-            q = select(self.SharesTable)
-        results = self.conn.execute(q).all()
-        return results
-
-    def get_shares_by_access(self, permissions, share_id=None):
-        permissions = permissions.lower()
-        q = select(self.SharesTable)
-        if share_id:
-            q = q.filter(self.SharesTable.c.id == share_id)
-        if "r" in permissions:
-            q = q.filter(self.SharesTable.c.read == 1)
-        if "w" in permissions:
-            q = q.filter(self.SharesTable.c.write == 1)
-        results = self.conn.execute(q).all()
-        return results
-
-    def get_users_with_share_access(self, host_id, share_name, permissions):
-        permissions = permissions.lower()
-        q = select(self.SharesTable.c.userid).filter(self.SharesTable.c.name == share_name, self.SharesTable.c.hostid == host_id)
-        if "r" in permissions:
-            q = q.filter(self.SharesTable.c.read == 1)
-        if "w" in permissions:
-            q = q.filter(self.SharesTable.c.write == 1)
-        results = self.conn.execute(q).all()
-
-        return results
-
-    def add_domain_backupkey(self, domain: str, pvk: bytes):
-        """
-        Add domain backupkey
-        :domain is the domain fqdn
-        :pvk is the domain backupkey
-        """
-        q = select(self.DpapiBackupkey).filter(func.lower(self.DpapiBackupkey.c.domain) == func.lower(domain))
-        results = self.conn.execute(q).all()
-
-        if not len(results):
-            pvk_encoded = base64.b64encode(pvk)
-            backup_key = {"domain": domain, "pvk": pvk_encoded}
-            try:
-                # TODO: find a way to abstract this away to a single Upsert call
-                q = Insert(self.DpapiBackupkey)  # .returning(self.DpapiBackupkey.c.id)
-
-                self.conn.execute(q, [backup_key])  # .scalar()
-                cme_logger.debug(f"add_domain_backupkey(domain={domain}, pvk={pvk_encoded})")
-                # return inserted_id
-            except Exception as e:
-                cme_logger.debug(f"Issue while inserting DPAPI Backup Key: {e}")
-
-    def get_domain_backupkey(self, domain: str = None):
-        """
-        Get domain backupkey
-        :domain is the domain fqdn
-        """
-        q = select(self.DpapiBackupkey)
-        if domain is not None:
-            q = q.filter(func.lower(self.DpapiBackupkey.c.domain) == func.lower(domain))
-        results = self.conn.execute(q).all()
-
-        cme_logger.debug(f"get_domain_backupkey(domain={domain}) => {results}")
-
-        if len(results) > 0:
-            results = [(id_key, domain, base64.b64decode(pvk)) for id_key, domain, pvk in results]
-        return results
-
-    def is_dpapi_secret_valid(self, dpapi_secret_id):
-        """
-        Check if this group ID is valid.
-        :dpapi_secret_id is a primary id
-        """
-        q = select(self.DpapiSecrets).filter(func.lower(self.DpapiSecrets.c.id) == dpapi_secret_id)
-        results = self.conn.execute(q).first()
-        valid = True if results is not None else False
-        cme_logger.debug(f"is_dpapi_secret_valid(groupID={dpapi_secret_id}) => {valid}")
-        return valid
-
-    def add_dpapi_secrets(
-        self,
-        host: str,
-        dpapi_type: str,
-        windows_user: str,
-        username: str,
-        password: str,
-        url: str = "",
-    ):
-        """
-        Add dpapi secrets to cmedb
-        """
-        secret = {
-            "host": host,
-            "dpapi_type": dpapi_type,
-            "windows_user": windows_user,
-            "username": username,
-            "password": password,
-            "url": url,
-        }
-        q = Insert(self.DpapiSecrets).on_conflict_do_nothing()  # .returning(self.DpapiSecrets.c.id)
-
-        self.conn.execute(q, [secret])  # .scalar()
-
-        # inserted_result = res_inserted_result.first()
-        # inserted_id = inserted_result.id
-
-        cme_logger.debug(f"add_dpapi_secrets(host={host}, dpapi_type={dpapi_type}, windows_user={windows_user}, username={username}, password={password}, url={url})")
-
-    def get_dpapi_secrets(
-        self,
-        filter_term=None,
-        host: str = None,
-        dpapi_type: str = None,
-        windows_user: str = None,
-        username: str = None,
-        url: str = None,
-    ):
-        """
-        Get dpapi secrets from cmedb
-        """
-        q = select(self.DpapiSecrets)
-
-        if self.is_dpapi_secret_valid(filter_term):
-            q = q.filter(self.DpapiSecrets.c.id == filter_term)
-            results = self.conn.execute(q).first()
-            # all() returns a list, so we keep the return format the same so consumers don't have to guess
-            return [results]
-        elif host:
-            q = q.filter(self.DpapiSecrets.c.host == host)
-            results = self.conn.execute(q).first()
-            # all() returns a list, so we keep the return format the same so consumers don't have to guess
-            return [results]
-        elif dpapi_type:
-            q = q.filter(func.lower(self.DpapiSecrets.c.dpapi_type) == func.lower(dpapi_type))
-        elif windows_user:
-            like_term = func.lower(f"%{windows_user}%")
-            q = q.filter(func.lower(self.DpapiSecrets.c.windows_user).like(like_term))
-        elif username:
-            like_term = func.lower(f"%{username}%")
-            q = q.filter(func.lower(self.DpapiSecrets.c.windows_user).like(like_term))
-        elif url:
-            q = q.filter(func.lower(self.DpapiSecrets.c.url) == func.lower(url))
-        results = self.conn.execute(q).all()
-
-        cme_logger.debug(f"get_dpapi_secrets(filter_term={filter_term}, host={host}, dpapi_type={dpapi_type}, windows_user={windows_user}, username={username}, url={url}) => {results}")
-        return results
-
-    def add_loggedin_relation(self, user_id, host_id):
-        relation_query = select(self.LoggedinRelationsTable).filter(
-            self.LoggedinRelationsTable.c.userid == user_id,
-            self.LoggedinRelationsTable.c.hostid == host_id,
-        )
-        results = self.conn.execute(relation_query).all()
-
-        # only add one if one doesn't already exist
-        if not results:
-            relation = {"userid": user_id, "hostid": host_id}
-            try:
-                cme_logger.debug(f"Inserting loggedin_relations: {relation}")
-                # TODO: find a way to abstract this away to a single Upsert call
-                q = Insert(self.LoggedinRelationsTable)  # .returning(self.LoggedinRelationsTable.c.id)
-
-                self.conn.execute(q, [relation])  # .scalar()
-                inserted_id_results = self.get_loggedin_relations(user_id, host_id)
-                cme_logger.debug(f"Checking if relation was added: {inserted_id_results}")
-                return inserted_id_results[0].id
-            except Exception as e:
-                cme_logger.debug(f"Error inserting LoggedinRelation: {e}")
-
-    def get_loggedin_relations(self, user_id=None, host_id=None):
-        q = select(self.LoggedinRelationsTable)  # .returning(self.LoggedinRelationsTable.c.id)
-        if user_id:
-            q = q.filter(self.LoggedinRelationsTable.c.userid == user_id)
-        if host_id:
-            q = q.filter(self.LoggedinRelationsTable.c.hostid == host_id)
-        results = self.conn.execute(q).all()
-        return results
-
-    def remove_loggedin_relations(self, user_id=None, host_id=None):
-        q = delete(self.LoggedinRelationsTable)
-        if user_id:
-            q = q.filter(self.LoggedinRelationsTable.c.userid == user_id)
-        elif host_id:
-            q = q.filter(self.LoggedinRelationsTable.c.hostid == host_id)
-        self.conn.execute(q)
->>>>>>> 3b6d335b
+            return updated_ids