--- conflicted
+++ resolved
@@ -129,12 +129,8 @@
             self.signing   = self.conn.isSigningRequired() if self.smbv1 else self.conn._SMBConnection._Connection['RequireSigning']
             self.os_arch   = self.get_os_arch()
 
-<<<<<<< HEAD
             self.output_filename = os.path.expanduser('~/.cme/logs/{}_{}_{}'.format(self.hostname, self.host, datetime.now().strftime("%Y-%m-%d_%H%M%S")))
-=======
-        self.output_filename = os.path.expanduser('~/.cme/logs/{}_{}_{}'.format(self.hostname, self.host, datetime.now().strftime("%Y-%m-%d_%H%M%S")))
-        self.output_filename = self.output_filename.replace(":", "-")
->>>>>>> b1308da9
+            self.output_filename = self.output_filename.replace(":", "-")
 
             if not self.domain:
                 self.domain = self.hostname
