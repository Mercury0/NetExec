<<<<<<< HEAD
import ntpath
from nxc.helpers.misc import CATEGORY, gen_random_string
=======
>>>>>>> 6c482cdd
from nxc.context import Context


class NXCModule:
    name = "efsr_spray"
    description = "[REMOVED] Tries to activate the EFSR service by creating a file with the encryption attribute on some available share."
    supported_protocols = ["smb"]
    excluded_shares = ["SYSVOL"]
    category = CATEGORY.PRIVILEGE_ESCALATION

    def options(self, context: Context, module_options: dict[str, str]):
        """
        FILE_NAME      Name of the file which will be tried to create and afterwards delete
        SHARE_NAME     If set, ONLY this share will be used
        EXCLUDED_SHARES List of share names which will not be used, seperated by comma
        """

    def on_login(self, context: Context, connection):
        context.log.fail('[REMOVED] This module has been made obsolete and EFS will be activated automatically by "coerce_plus"')<|MERGE_RESOLUTION|>--- conflicted
+++ resolved
@@ -1,9 +1,5 @@
-<<<<<<< HEAD
-import ntpath
-from nxc.helpers.misc import CATEGORY, gen_random_string
-=======
->>>>>>> 6c482cdd
 from nxc.context import Context
+from nxc.helpers.misc import CATEGORY
 
 
 class NXCModule:
