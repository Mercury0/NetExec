--- conflicted
+++ resolved
@@ -64,12 +64,8 @@
 from dploot.lib.target import Target
 from dploot.triage.sccm import SCCMTriage, SCCMCred, SCCMSecret, SCCMCollection
 
-<<<<<<< HEAD
 from time import time, ctime, sleep
 from datetime import datetime
-=======
-from time import time, ctime
->>>>>>> a8183f88
 from traceback import format_exc
 from termcolor import colored
 import contextlib
@@ -1321,12 +1317,7 @@
             perms = ",".join(share["access"])
             if self.args.shares and self.args.shares.lower() not in perms.lower():
                 continue
-<<<<<<< HEAD
             self.logger.highlight(f"{name:<15} {','.join(perms):<15} {remark}")
-
-=======
-            self.logger.highlight(f"{name:<15} {perms:<15} {remark}")
->>>>>>> a8183f88
         return permissions
 
     def dir(self):
