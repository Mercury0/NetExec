--- conflicted
+++ resolved
@@ -24,12 +24,7 @@
         VERSION = importlib.metadata.version("netexec")
         COMMIT = ""
         DISTANCE = ""
-<<<<<<< HEAD
     CODENAME = "BLS"
-    nxc_logger.debug(f"NXC VERSION: {VERSION} - {CODENAME} - {COMMIT} - {DISTANCE}")
-=======
-    CODENAME = "SmoothOperator"
->>>>>>> a8183f88
 
     generic_parser = argparse.ArgumentParser(add_help=False, formatter_class=DisplayDefaultsNotNone)
     generic_group = generic_parser.add_argument_group("Generic", "Generic options for nxc across protocols")
