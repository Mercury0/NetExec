[project]
name = "netexec"
dynamic = ["version"]
description = "The Network Execution tool"
readme = "README.md"
requires-python = ">=3.10,<4.0"
license = { text = "BSD-2-Clause" }
authors = [
    { name = "Marshall Hallenbeck", email = "marshall.hallenbeck@gmail.com" },
    { name = "Alexander Neff", email = "alex99.neff@gmx.de" },
    { name = "Thomas Seigneuret", email = "seigneuret.thomas@pm.me" }
]
classifiers = [
    "Environment :: Console",
    "License :: OSI Approved :: BSD License",
    "Programming Language :: Python :: 3",
    "Topic :: Security"
]
dependencies = [
    "aardwolf>=0.2.8",
    "argcomplete>=3.1.4",
    "asyauth>=0.0.20",
    "beautifulsoup4>=4.11,<5",
    "bloodhound>=1.8.0",
    "dploot>=3.1.0",
    "dsinternals>=1.2.4",
    "jwt>=1.3.1",
    "lsassy>=3.1.11",
    "masky>=0.2.0",
    "minikerberos>=0.4.1",
    "msldap>=0.5.10",
    "neo4j>=5.0.0",
    "paramiko>=3.3.1",
    "pyasn1-modules>=0.3.0",
    "pylnk3>=0.4.2",
    "pypsrp>=0.8.1",
    "pypykatz>=0.6.8",
    "pywerview==0.3.3", # pywerview 5 requires libkrb5-dev installed which is not default on kali (as of 9/23)
    "python-dateutil>=2.8.2",
    "python-libnmap>=0.7.3",
    "requests>=2.27.1",
    "rich>=13.3.5",
    "sqlalchemy>=2.0.4",
    "termcolor>=2.4.0",
    "terminaltables>=3.1.0",
    "xmltodict>=0.13.0",
    # Git Dependencies
    "impacket @ git+https://github.com/fortra/impacket.git",
    "oscrypto @ git+https://github.com/wbond/oscrypto",
    "pynfsclient @ git+https://github.com/Pennyw0rth/NfsClient",
]

[project.urls]
homepage = "https://github.com/Pennyw0rth/NetExec"
repository = "https://github.com/Pennyw0rth/NetExec"

[project.scripts]
nxc = "nxc.netexec:main"
netexec = "nxc.netexec:main"
NetExec = "nxc.netexec:main"
nxcdb = "nxc.nxcdb:main"

[tool.poetry]
exclude = []
include = [
    "nxc/data/*",
    "nxc/modules/*"
]
packages = [{ include = "nxc" }]
version = "0.0.0" # Poetry placeholder, do not remove

[tool.poetry.requires-plugins]
poetry-dynamic-versioning = { version = ">=1.7.0,<2.0.0", extras = ["plugin"] }

[tool.poetry-dynamic-versioning]
enable = true
style = "pep440"
pattern = "(?P<base>\\d+\\.\\d+\\.\\d+)"
format = "{base}+{distance}.{commit}"

[build-system]
requires = ["poetry-core>=1.0.0", "poetry-dynamic-versioning>=1.0.0,<2.0.0"]
build-backend = "poetry_dynamic_versioning.backend"

<<<<<<< HEAD
[tool.poetry.dependencies]
python = "^3.10.0"
aardwolf = "^0.2.8"
aioconsole = "^0.6.2"
aiosqlite = "^0.19.0"
argcomplete = "^3.1.4"
asyauth = ">=0.0.20"
beautifulsoup4 = ">=4.11,<5"
bloodhound = "^1.8.0"
dploot = "^3.1.0"
dsinternals = "^1.2.4"
impacket =  { git = "https://github.com/fortra/impacket.git" }
jwt = ">=1.3.1"
lsassy = ">=3.1.11"
masky = "^0.2.0"
minikerberos = "^0.4.1"
msgpack = "^1.0.0"
msldap = "^0.5.10"
neo4j = "^5.0.0"
oscrypto = { git = "https://github.com/wbond/oscrypto" }
paramiko = "^3.3.1"
poetry-dynamic-versioning = "^1.2.0"
pyasn1-modules = "^0.3.0"
pylnk3 = "^0.4.2"
pynfsclient = { git = "https://github.com/Pennyw0rth/NfsClient" }
pypsrp = "^0.8.1"
pypykatz = "^0.6.8"
python-dateutil = ">=2.8.2"
python-libnmap = "^0.7.3"
requests = ">=2.27.1"
rich = "^13.3.5"
sqlalchemy = "^2.0.4"
termcolor = ">=2.4.0"
terminaltables = "^3.1.0"
xmltodict = "^0.13.0"
=======
>>>>>>> 0063ec09

[tool.poetry.group.dev.dependencies]
flake8 = "*"
shiv = "*"
pytest = "^7.2.2"
ruff = "=0.0.292"

[tool.ruff]
select = [
    "E", "F", "D", "UP", "YTT", "ASYNC", "B", "A", "C4", "ISC", "ICN", "PIE", "PT",
    "Q", "RSE", "RET", "SIM", "TID", "ERA", "FLY", "PERF", "FURB", "LOG", "RUF"
]
ignore = [
    "E501", "F405", "D100", "D101", "D102", "D103", "D104", "D105", "D106",
    "D107", "D203", "D204", "D205", "D212", "D213", "D400", "D401", "D415",
    "D417", "D419", "RET503", "RET505", "RET506", "RET507", "RET508",
    "PERF203", "RUF012"
]

# Allow autofix for all enabled rules (when `--fix`) is provided.
fixable = ["ALL"]
unfixable = []

exclude = [
    ".bzr", ".direnv", ".eggs", ".git", ".git-rewrite", ".hg", ".mypy_cache",
    ".nox", ".pants.d", ".pytype", ".ruff_cache", ".svn", ".tox", ".venv",
    "__pypackages__", "_build", "buck-out", "build", "dist", "node_modules", "venv"
]
per-file-ignores = {}
line-length = 65000

# Allow unused variables when underscore-prefixed.
dummy-variable-rgx = "^(_+|(_+[a-zA-Z0-9_]*[a-zA-Z0-9]+?))$"

target-version = "py310"

[tool.ruff.flake8-quotes]
docstring-quotes = "double"
inline-quotes = "double"
multiline-quotes = "double"<|MERGE_RESOLUTION|>--- conflicted
+++ resolved
@@ -82,45 +82,6 @@
 requires = ["poetry-core>=1.0.0", "poetry-dynamic-versioning>=1.0.0,<2.0.0"]
 build-backend = "poetry_dynamic_versioning.backend"
 
-<<<<<<< HEAD
-[tool.poetry.dependencies]
-python = "^3.10.0"
-aardwolf = "^0.2.8"
-aioconsole = "^0.6.2"
-aiosqlite = "^0.19.0"
-argcomplete = "^3.1.4"
-asyauth = ">=0.0.20"
-beautifulsoup4 = ">=4.11,<5"
-bloodhound = "^1.8.0"
-dploot = "^3.1.0"
-dsinternals = "^1.2.4"
-impacket =  { git = "https://github.com/fortra/impacket.git" }
-jwt = ">=1.3.1"
-lsassy = ">=3.1.11"
-masky = "^0.2.0"
-minikerberos = "^0.4.1"
-msgpack = "^1.0.0"
-msldap = "^0.5.10"
-neo4j = "^5.0.0"
-oscrypto = { git = "https://github.com/wbond/oscrypto" }
-paramiko = "^3.3.1"
-poetry-dynamic-versioning = "^1.2.0"
-pyasn1-modules = "^0.3.0"
-pylnk3 = "^0.4.2"
-pynfsclient = { git = "https://github.com/Pennyw0rth/NfsClient" }
-pypsrp = "^0.8.1"
-pypykatz = "^0.6.8"
-python-dateutil = ">=2.8.2"
-python-libnmap = "^0.7.3"
-requests = ">=2.27.1"
-rich = "^13.3.5"
-sqlalchemy = "^2.0.4"
-termcolor = ">=2.4.0"
-terminaltables = "^3.1.0"
-xmltodict = "^0.13.0"
-=======
->>>>>>> 0063ec09
-
 [tool.poetry.group.dev.dependencies]
 flake8 = "*"
 shiv = "*"
